--- conflicted
+++ resolved
@@ -49,17 +49,13 @@
       {
          return NonDimensional::MAGPRANDTL;
 
-<<<<<<< HEAD
       } else if(id == IdToHuman::toTag(NonDimensional::POINCARE))
       {
          return NonDimensional::POINCARE;
-=======
-
-      // Nicolò Lardelli:
+
       } else if(id == IdToHuman::toTag(NonDimensional::MODELSASSER))
       {
     	  return NonDimensional::MODELSASSER;
->>>>>>> a1b5dd48
 
       } else if(id == IdToHuman::toTag(NonDimensional::PRANDTL))
       {
