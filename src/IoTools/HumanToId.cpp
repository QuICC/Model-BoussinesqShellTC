--- conflicted
+++ resolved
@@ -384,10 +384,12 @@
 
       } else if(id == IdToHuman::toTag(PhysicalNames::VORTICITYZ))
       {
-
          return PhysicalNames::VORTICITYZ;
-
-<<<<<<< HEAD
+         
+      } else if(id == IdToHuman::toTag(PhysicalNames::VORTICITYS))
+      {
+         return PhysicalNames::VORTICITYS;
+
       } else if(id == IdToHuman::toTag(PhysicalNames::DISSTH))
       {
          return PhysicalNames::DISSTH;
@@ -399,12 +401,6 @@
       } else if(id == IdToHuman::toTag(PhysicalNames::DISSB))
       {
          return PhysicalNames::DISSB;
-=======
-      } else if(id == IdToHuman::toTag(PhysicalNames::VORTICITYS))
-      {
-
-         return PhysicalNames::VORTICITYS;
->>>>>>> 33e5a99a
 
       } else if(id == IdToHuman::toTag(PhysicalNames::PHI))
       {
