/** 
 * @file IdToHuman.cpp
 * @brief Source of enum id to human strings converters
 * @author Philippe Marti \<philippe.marti@colorado.edu\>
 */
// Configuration includes
//
#include "Exceptions/Exception.hpp"

// Configuration includes
//

// System includes
//

// External includes
//

// Class include
//
#include "IoTools/IdToHuman.hpp"

// Project includes
//

namespace QuICC {

namespace IoTools {

   std::string IdToHuman::toString(const PhysicalNames::Id id)
   {
      switch(id)
      {
         case PhysicalNames::CODENSITY:
            return "Codensity";

         case PhysicalNames::BX:
            return "Bx";

         case PhysicalNames::BY:
            return "By";

         case PhysicalNames::DENSITY:
            return "Density";

         case PhysicalNames::DZ_MEANTEMPERATURE:
            return "D_z mean temperature";

         case PhysicalNames::DX_MEANTEMPERATURE:
            return "D_x mean temperature";

         case PhysicalNames::EMFX:
            return "Emfx";

         case PhysicalNames::EMFY:
            return "Emfy";

         case PhysicalNames::ENTROPY:
            return "Entropy";

         case PhysicalNames::FBX:
            return "Fbx";

         case PhysicalNames::FBY:
            return "Fby";

         case PhysicalNames::FBZ:
            return "Fbz";

	 case PhysicalNames::FJZ:
            return "Fjz";

         case PhysicalNames::MAGNETIC:
            return "Magnetic";

         case PhysicalNames::PRESSURE:
            return "Pressure";

         case PhysicalNames::STREAMFUNCTION:
            return "Streamfunction";

         case PhysicalNames::TEMPERATURE:
            return "Temperature";

         case PhysicalNames::VELOCITY:
            return "Velocity";

         case PhysicalNames::VELOCITYX:
            return "VelocityX";

         case PhysicalNames::VELOCITYY:
            return "VelocityY";

         case PhysicalNames::VELOCITYZ:
            return "VelocityZ";

          case PhysicalNames::VELOCITYS:
            return "VelocityS";

         case PhysicalNames::ZONAL_VELOCITY:
            return "Zonal velocity";

         case PhysicalNames::NONZONAL_VELOCITY:
            return "Non zonal velocity";

         case PhysicalNames::ROTATEDGEOSTROPHIC_VELOCITY:
        	return "Rotated geostrophic velocity";

         case PhysicalNames::VORTICITY:
            return "Vorticity";

         case PhysicalNames::VORTICITYX:
            return "VorticityX";

         case PhysicalNames::VORTICITYY:
            return "VorticityY";

         case PhysicalNames::VORTICITYZ:
            return "VorticityZ";

<<<<<<< HEAD
         case PhysicalNames::DISSTH:
	    return "DissTh";

         case PhysicalNames::DISSV:
            return "DissV";

         case PhysicalNames::DISSB:
            return "DissB";
=======
         case PhysicalNames::VORTICITYS:
            return "VorticityS";
>>>>>>> 33e5a99a

         case PhysicalNames::PHI:
            return "Phi";

         case PhysicalNames::NO_STREAMFUNCTION:
            return "Non orthogonal streamfunction";

         case PhysicalNames::NO_VELOCITYZ:
            return "Non orthogonal velocityZ";

         case PhysicalNames::NO_VORTICITYZ:
            return "Non orthogonal vorticityZ";

         case PhysicalNames::TILTED_TEMPERATURE:
            return "Tilted temperature";

         case PhysicalNames::TILTED_NO_STREAMFUNCTION:
            return "Tilted non orthogonal streamfunction";

         case PhysicalNames::TILTED_NO_VELOCITYZ:
            return "Tilted non orthogonal velocityZ";

         case PhysicalNames::TILTED_NO_VORTICITYZ:
            return "Tilted non orthogonal vorticityZ";

         case PhysicalNames::TILTED_STREAMFUNCTION:
            return "Tilted vertical streamfunction";

         case PhysicalNames::TILTED_VELOCITYZ:
            return "Tilted vertical velocityZ";

         case PhysicalNames::FLUCT_TEMPERATURE:
            return "Fluctuating temperature";

         case PhysicalNames::FLUCT_MAGNETIC:
            return "Fluctuating magnetic";

         case PhysicalNames::FLUCT_MAGNETICX:
            return "Fluctuating magneticX";

         case PhysicalNames::FLUCT_MAGNETICY:
            return "Fluctuating magneticY";

         case PhysicalNames::FLUCT_MAGNETICZ:
            return "Fluctuating magneticZ";

         case PhysicalNames::FLUCT_VELOCITY:
            return "Fluctuating velocity";

         case PhysicalNames::FLUCT_VELOCITYX:
            return "Fluctuating velocityX";

         case PhysicalNames::FLUCT_VELOCITYY:
            return "Fluctuating velocityY";

         case PhysicalNames::FLUCT_VELOCITYZ:
            return "Fluctuating velocityZ";

         case PhysicalNames::MEAN_TEMPERATURE:
            return "Mean temperature";

         case PhysicalNames::MEAN_MAGNETIC:
            return "Mean magnetic";

         case PhysicalNames::MEAN_MAGNETICX:
            return "Mean magneticX";

         case PhysicalNames::MEAN_MAGNETICY:
            return "Mean magneticY";

         case PhysicalNames::MEAN_MAGNETICZ:
            return "Mean magneticZ";

         case PhysicalNames::MEAN_VELOCITY:
            return "Mean velocity";

         case PhysicalNames::MEAN_VELOCITYX:
            return "Mean velocityX";

         case PhysicalNames::MEAN_VELOCITYY:
            return "Mean velocityY";

         case PhysicalNames::MEAN_VELOCITYZ:
            return "Mean velocityZ";

         case PhysicalNames::KINETIC_ENERGY:
            return "Kinetic energy";

         case PhysicalNames::ZONAL_KINETIC_ENERGY:
            return "Zonal kinetic energy";

         case PhysicalNames::NONZONAL_KINETIC_ENERGY:
            return "Non zonal kinetic energy";

         case PhysicalNames::KINETIC_ENERGY_X:
            return "Kinetic_Energy_X";

         case PhysicalNames::KINETIC_ENERGY_Y:
            return "Kinetic_Energy_Y";

         case PhysicalNames::KINETIC_ENERGY_Z:
            return "Kinetic_Energy_Z";

         case PhysicalNames::MAGNETIC_ENERGY_X:
            return "Magnetic_Energy_X";

         case PhysicalNames::MAGNETIC_ENERGY_Y:
            return "Magnetic_Energy_Y";

         case PhysicalNames::MAGNETIC_ENERGY_Z:
            return "Magnetic_Energy_Z";

         case PhysicalNames::IMPOSED_MAGNETIC:
            return "Imposed magnetic field";

         default:
            throw Exception("Unknown ID to string conversion requested (PhysicalNames)");
      }
   }

   std::string IdToHuman::toTag(const PhysicalNames::Id id)
   {
      switch(id)
      {
         case PhysicalNames::CODENSITY:
            return "codensity";

         case PhysicalNames::BX:
            return "bx";

         case PhysicalNames::BY:
            return "by";

         case PhysicalNames::DENSITY:
            return "density";

         case PhysicalNames::DZ_MEANTEMPERATURE:
            return "dz_meantemperature";

         case PhysicalNames::DX_MEANTEMPERATURE:
            return "dx_meantemperature";

         case PhysicalNames::EMFX:
            return "emfx";

         case PhysicalNames::EMFY:
            return "emfy";

         case PhysicalNames::ENTROPY:
            return "entropy";

         case PhysicalNames::FBX:
            return "fbx";

         case PhysicalNames::FBY:
            return "fby";

         case PhysicalNames::FBZ:
            return "fbz";

         case PhysicalNames::FJZ:
            return "fjz";

         case PhysicalNames::MAGNETIC:
            return "magnetic";

         case PhysicalNames::PRESSURE:
            return "pressure";

         case PhysicalNames::STREAMFUNCTION:
            return "streamfunction";

         case PhysicalNames::TEMPERATURE:
            return "temperature";

         case PhysicalNames::VELOCITY:
            return "velocity";

         case PhysicalNames::VELOCITYX:
            return "velocityx";

         case PhysicalNames::VELOCITYY:
            return "velocityy";

         case PhysicalNames::VELOCITYZ:
            return "velocityz";

          case PhysicalNames::VELOCITYS:
            return "velocitys";

         case PhysicalNames::ZONAL_VELOCITY:
            return "zonal_velocity";

         case PhysicalNames::NONZONAL_VELOCITY:
            return "nonzonal_velocity";

         case PhysicalNames::ROTATEDGEOSTROPHIC_VELOCITY:
        	 return "rotatedgeostrophic_velocity";

         case PhysicalNames::VORTICITY:
            return "vorticity";

         case PhysicalNames::VORTICITYX:
            return "vorticityx";

         case PhysicalNames::VORTICITYY:
            return "vorticityy";

         case PhysicalNames::VORTICITYZ:
            return "vorticityz";

<<<<<<< HEAD
         case PhysicalNames::DISSTH:
            return "dissTh";

         case PhysicalNames::DISSV:
            return "dissV";

         case PhysicalNames::DISSB:
            return "dissB";
=======
         case PhysicalNames::VORTICITYS:
            return "vorticitys";
>>>>>>> 33e5a99a

         case PhysicalNames::PHI:
            return "phi";

         case PhysicalNames::NO_STREAMFUNCTION:
            return "no_streamfunction";

         case PhysicalNames::NO_VELOCITYZ:
            return "no_velocityz";

         case PhysicalNames::NO_VORTICITYZ:
            return "no_vorticityz";

         case PhysicalNames::TILTED_TEMPERATURE:
            return "tilted_temperature";

         case PhysicalNames::TILTED_NO_STREAMFUNCTION:
            return "tilted_no_streamfunction";

         case PhysicalNames::TILTED_NO_VELOCITYZ:
            return "tilted_no_velocityz";

         case PhysicalNames::TILTED_NO_VORTICITYZ:
            return "tilted_no_vorticityz";

         case PhysicalNames::TILTED_STREAMFUNCTION:
            return "tilted_streamfunction";

         case PhysicalNames::TILTED_VELOCITYZ:
            return "tilted_velocityz";

         case PhysicalNames::FLUCT_TEMPERATURE:
            return "fluct_temperature";

         case PhysicalNames::FLUCT_MAGNETIC:
            return "fluct_magnetic";

         case PhysicalNames::FLUCT_MAGNETICX:
            return "fluct_magneticx";

         case PhysicalNames::FLUCT_MAGNETICY:
            return "fluct_magneticy";

         case PhysicalNames::FLUCT_MAGNETICZ:
            return "fluct_magneticz";

         case PhysicalNames::FLUCT_VELOCITY:
            return "fluct_velocity";

         case PhysicalNames::FLUCT_VELOCITYX:
            return "fluct_velocityx";

         case PhysicalNames::FLUCT_VELOCITYY:
            return "fluct_velocityy";

         case PhysicalNames::FLUCT_VELOCITYZ:
            return "fluct_velocityz";

         case PhysicalNames::MEAN_TEMPERATURE:
            return "mean_temperature";

         case PhysicalNames::MEAN_MAGNETIC:
            return "mean_magnetic";

         case PhysicalNames::MEAN_MAGNETICX:
            return "mean_magneticx";

         case PhysicalNames::MEAN_MAGNETICY:
            return "mean_magneticy";

         case PhysicalNames::MEAN_MAGNETICZ:
            return "mean_magneticz";

         case PhysicalNames::MEAN_VELOCITY:
            return "mean_velocity";

         case PhysicalNames::MEAN_VELOCITYX:
            return "mean_velocityx";

         case PhysicalNames::MEAN_VELOCITYY:
            return "mean_velocityy";

         case PhysicalNames::MEAN_VELOCITYZ:
            return "mean_velocityz";

         case PhysicalNames::KINETIC_ENERGY:
            return "kinetic_energy";

         case PhysicalNames::ZONAL_KINETIC_ENERGY:
            return "zonal_kinetic_energy";

         case PhysicalNames::NONZONAL_KINETIC_ENERGY:
            return "nonzonal_kinetic_energy";

         case PhysicalNames::KINETIC_ENERGY_X:
            return "kinetic_energy_x";

         case PhysicalNames::KINETIC_ENERGY_Y:
            return "kinetic_energy_y";

         case PhysicalNames::KINETIC_ENERGY_Z:
            return "kinetic_energy_z";

         case PhysicalNames::MAGNETIC_ENERGY_X:
            return "magnetic_energy_x";

         case PhysicalNames::MAGNETIC_ENERGY_Y:
            return "magnetic_energy_y";

         case PhysicalNames::MAGNETIC_ENERGY_Z:
            return "magnetic_energy_z";

         case PhysicalNames::IMPOSED_MAGNETIC:
            return "imposed_magnetic";

         default:
            throw Exception("Unknown ID to tag conversion requested (PhysicalNames)");
      }
   }

   std::string IdToHuman::toString(const FieldComponents::Physical::Id id)
   {
      switch(id)
      {
         case FieldComponents::Physical::X:
            return "X";
         case FieldComponents::Physical::Y:
            return "Y";
         case FieldComponents::Physical::Z:
            return "Z";
         case FieldComponents::Physical::R:
            return "R";
         case FieldComponents::Physical::THETA:
            return "Theta";
         case FieldComponents::Physical::PHI:
            return "Phi";
         case FieldComponents::Physical::SCALAR:
            return "";
         default:
            throw Exception("Unknown ID to string conversion requested (FieldComponents::Physical)");
      }
   }

   std::string IdToHuman::toTag(const FieldComponents::Physical::Id id)
   {
      switch(id)
      {
         case FieldComponents::Physical::X:
            return "x";
         case FieldComponents::Physical::Y:
            return "y";
         case FieldComponents::Physical::Z:
            return "z";
         case FieldComponents::Physical::R:
            return "r";
         case FieldComponents::Physical::THETA:
            return "theta";
         case FieldComponents::Physical::PHI:
            return "phi";
         case FieldComponents::Physical::SCALAR:
            return "";
         default:
            throw Exception("Unknown ID to tag conversion requested (FieldComponents::Physical)");
      }
   }

   std::string IdToHuman::toString(const FieldComponents::Spectral::Id id)
   {
      switch(id)
      {
         case FieldComponents::Spectral::X:
            return "X";
         case FieldComponents::Spectral::Y:
            return "Y";
         case FieldComponents::Spectral::Z:
            return "Z";
         case FieldComponents::Spectral::R:
            return "R";
         case FieldComponents::Spectral::THETA:
            return "Theta";
         case FieldComponents::Spectral::PHI:
            return "Phi";
         case FieldComponents::Spectral::TOR:
            return "Toroidal";
         case FieldComponents::Spectral::POL:
            return "Poloidal";
         case FieldComponents::Spectral::Q:
            return "Q";
         case FieldComponents::Spectral::S:
            return "S";
         case FieldComponents::Spectral::T:
            return "T";
         case FieldComponents::Spectral::SCALAR:
            return "";
         default:
            throw Exception("Unknown ID to string conversion requested (FieldComponents::Spectral)");
      }
   }

   std::string IdToHuman::toTag(const FieldComponents::Spectral::Id id)
   {
      switch(id)
      {
         case FieldComponents::Spectral::X:
            return "x";
         case FieldComponents::Spectral::Y:
            return "y";
         case FieldComponents::Spectral::Z:
            return "z";
         case FieldComponents::Spectral::R:
            return "r";
         case FieldComponents::Spectral::THETA:
            return "theta";
         case FieldComponents::Spectral::PHI:
            return "phi";
         case FieldComponents::Spectral::TOR:
            return "tor";
         case FieldComponents::Spectral::POL:
            return "pol";
         case FieldComponents::Spectral::Q:
            return "q";
         case FieldComponents::Spectral::S:
            return "s";
         case FieldComponents::Spectral::T:
            return "t";
         case FieldComponents::Spectral::SCALAR:
            return "";
         default:
            throw Exception("Unknown ID to tag conversion requested (FieldComponents::Spectral)");
      }
   }

   std::string IdToHuman::toTag(const NonDimensional::Id id)
   {
      switch(id)
      {
         //
         // Nondimensional numbers
         case NonDimensional::EADY:
            return "eady";

         case NonDimensional::EKMAN:
            return "ekman";

         case NonDimensional::MAGREYNOLDS:
        	return "magnetic_reynolds";

         case NonDimensional::MAGEKMAN:
            return "magnetic_ekman";

         case NonDimensional::MAGPRANDTL:
            return "magnetic_prandtl";

         case NonDimensional::POINCARE:
            return "poincare";

         case NonDimensional::MODELSASSER:
	         return "modified_elsasser";

         case NonDimensional::PRANDTL:
            return "prandtl";

         case NonDimensional::RAYLEIGH:
            return "rayleigh";

         case NonDimensional::CHANDRASEKHAR:
            return "chandrasekhar";

         case NonDimensional::ROBERTS:
            return "roberts";

         case NonDimensional::ROSSBY:
            return "rossby";

         case NonDimensional::TAYLOR:
            return "taylor";
        
         //
         // Geometrical numbers
         case NonDimensional::RO:
            return "ro";

         case NonDimensional::RRATIO:
            return "rratio";

         //
         // Flags
         case NonDimensional::HEATING:
            return "heating";

         //
         // Axis scalings
         case NonDimensional::SCALE1D:
            return "scale1d";

         case NonDimensional::SCALE2D:
            return "scale2d";

         case NonDimensional::SCALE3D:
            return "scale3d";

         // 
         // Greek alphabet
         case NonDimensional::ALPHA:
            return "alpha";

         case NonDimensional::BETA:
            return "beta";

         case NonDimensional::GAMMA:
            return "gamma";

         case NonDimensional::DELTA:
            return "delta";

         case NonDimensional::EPSILON:
            return "epsilon";

         case NonDimensional::ZETA:
            return "zeta";

         case NonDimensional::ETA:
            return "eta";

         case NonDimensional::THETA:
            return "theta";

         case NonDimensional::IOTA:
            return "iota";

         case NonDimensional::KAPPA:
            return "kappa";

         case NonDimensional::LAMBDA:
            return "lambda";

         case NonDimensional::MU:
            return "mu";

         case NonDimensional::NU:
            return "nu";

         case NonDimensional::XI:
            return "xi";

         case NonDimensional::OMICRON:
            return "omicron";

         case NonDimensional::PI:
            return "pi";

         case NonDimensional::RHO:
            return "rho";

         case NonDimensional::SIGMA:
            return "sigma";

         case NonDimensional::TAU:
            return "tau";

         case NonDimensional::UPSILON:
            return "upsilon";

         case NonDimensional::PHI:
            return "phi";

         case NonDimensional::CHI:
            return "chi";

         case NonDimensional::PSI:
            return "psi";

         case NonDimensional::OMEGA:
            return "omega";

         // 
         // Special flags
         case NonDimensional::ELEVATOR:
            return "elevator";

         case NonDimensional::FAST_MEAN:
            return "fast_mean";

         case NonDimensional::RESCALED:
            return "rescaled";

         default:
            throw Exception("Unknown ID to tag conversion requested (NonDimensional)");
      }
   }

   std::string IdToHuman::toString(const ModelOperator::Id id)
   {
      switch(id)
      {
         case ModelOperator::TIME:
            return "time";

         case ModelOperator::IMPLICIT_LINEAR:
            return "implicit_linear";

         case ModelOperator::BOUNDARY:
            return "boundary";

         case ModelOperator::EXPLICIT_LINEAR:
            return "explicit_linear";

         case ModelOperator::EXPLICIT_NONLINEAR:
            return "explicit_nonlinear";

         case ModelOperator::EXPLICIT_NEXTSTEP:
            return "explicit_nextstep";

         case ModelOperator::STENCIL:
            return "stencil";

         default:
            throw Exception("Unknown ID to string conversion requested (ModelOperator)");
      }
   }

}
}<|MERGE_RESOLUTION|>--- conflicted
+++ resolved
@@ -117,20 +117,18 @@
 
          case PhysicalNames::VORTICITYZ:
             return "VorticityZ";
-
-<<<<<<< HEAD
+            
+         case PhysicalNames::VORTICITYS:
+            return "VorticityS";
+
          case PhysicalNames::DISSTH:
-	    return "DissTh";
+	        return "DissTh";
 
          case PhysicalNames::DISSV:
             return "DissV";
 
          case PhysicalNames::DISSB:
             return "DissB";
-=======
-         case PhysicalNames::VORTICITYS:
-            return "VorticityS";
->>>>>>> 33e5a99a
 
          case PhysicalNames::PHI:
             return "Phi";
@@ -341,8 +339,10 @@
 
          case PhysicalNames::VORTICITYZ:
             return "vorticityz";
-
-<<<<<<< HEAD
+            
+         case PhysicalNames::VORTICITYS:
+            return "vorticitys";
+
          case PhysicalNames::DISSTH:
             return "dissTh";
 
@@ -351,10 +351,6 @@
 
          case PhysicalNames::DISSB:
             return "dissB";
-=======
-         case PhysicalNames::VORTICITYS:
-            return "vorticitys";
->>>>>>> 33e5a99a
 
          case PhysicalNames::PHI:
             return "phi";
