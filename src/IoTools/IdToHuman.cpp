--- conflicted
+++ resolved
@@ -523,14 +523,11 @@
          case NonDimensional::MAGPRANDTL:
             return "magnetic_prandtl";
 
-<<<<<<< HEAD
          case NonDimensional::POINCARE:
             return "poincare";
-=======
-         // Modified by Nicolò Lardelli
+
          case NonDimensional::MODELSASSER:
-	    return "modified_elsasser";
->>>>>>> a1b5dd48
+	         return "modified_elsasser";
 
          case NonDimensional::PRANDTL:
             return "prandtl";
