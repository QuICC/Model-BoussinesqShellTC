/** 
 * @file EquationTools.cpp
 * @brief Source of the requirement tools to work with variables and equations
 * @author Philippe Marti \<philippe.marti@colorado.edu\>
 */

// System includes
//
#include <cassert>
#include <algorithm>

// External includes
//

// Class include
//
#include "Equations/Tools/EquationTools.hpp"

// Project includes
//
#include "Debug/DebuggerMacro.h"

namespace QuICC {

namespace Equations {

namespace Tools {

   void identifySolver(const std::pair<std::vector<SharedIScalarEquation>::iterator,std::vector<SharedIScalarEquation>::iterator>& scalarRange, const std::pair<std::vector<SharedIVectorEquation>::iterator,std::vector<SharedIVectorEquation>::iterator>& vectorRange)
   {
      // Iterators for scalar equations
      std::vector<SharedIScalarEquation>::iterator  scalEqIt;
      std::vector<SharedIScalarEquation>::iterator  doneSEqIt;

      // Current solver indexes for real and complex solvers
      int dIdx = 0;
      int zIdx = 0;

      // Coupling flag
      bool coupled = false;

      // Field identification
      FieldComponents::Spectral::Id compId = FieldComponents::Spectral::SCALAR;
      SpectralFieldId   fieldId;
      
      // Loop over the scalar equations
      for(scalEqIt = scalarRange.first; scalEqIt != scalarRange.second; ++scalEqIt)
      {
         // Build field identity
         fieldId = std::make_pair((*scalEqIt)->name(), compId);

         // Loop over already identified equations
         for(doneSEqIt = scalarRange.first; doneSEqIt != scalEqIt; ++doneSEqIt)
         {
            // loop over the implicit range
            CouplingInformation::FieldId_iterator fIt;
            CouplingInformation::FieldId_range fRange = (*doneSEqIt)->couplingInfo(compId).implicitRange();
            for(fIt = fRange.first; fIt != fRange.second; ++fIt)
            {
               // Check if field is in implicit range
               if(*fIt == fieldId)
               {
                  // Set the solver index
                  (*scalEqIt)->setSolverIndex(compId, (*doneSEqIt)->couplingInfo(compId).solverIndex());
                  
                  // Debug statements
                  DebuggerMacro_showValue("Identified coupled scalar solver: ", 2, (*scalEqIt)->name());
                  DebuggerMacro_showValue("---> solver index: ", 2, (*scalEqIt)->couplingInfo(compId).solverIndex());
                  DebuggerMacro_showValue("---> is complex? ", 2, (*scalEqIt)->couplingInfo(compId).isComplex());
                  
                  // Set coupling flag and break out
                  coupled = true;
                  break;
               }
            }

            // Break out of loop if already identified
            if(coupled)
            {
               break;
            }
         }

         // All checked and equation is not coupled
         if(!coupled)
         {
            // Set solver index for complex equation
            if((*scalEqIt)->couplingInfo(compId).isComplex())
            {
               // Set complex solver index
               (*scalEqIt)->setSolverIndex(compId, zIdx);

               // Increment complex solver index
               zIdx++;

            // Set solver index for real equation
            } else
            {
               // Set real solver index
               (*scalEqIt)->setSolverIndex(compId, dIdx);
               
               // Increment real solver index
               dIdx++;
            }

            // Debug statements
            DebuggerMacro_showValue("Identified first scalar solver: ", 2, (*scalEqIt)->name());
            DebuggerMacro_showValue("---> solver index: ", 2, (*scalEqIt)->couplingInfo(compId).solverIndex());
            DebuggerMacro_showValue("---> is complex? ", 2, (*scalEqIt)->couplingInfo(compId).isComplex());
         }

         // Reset coupling flag
         coupled = false;
      }

      // Iterators for vector equations
      std::vector<SharedIVectorEquation>::iterator  vectEqIt;
      std::vector<SharedIVectorEquation>::iterator  doneVEqIt;
      
      // Loop over the vector equations
      for(vectEqIt = vectorRange.first; vectEqIt != vectorRange.second; ++vectEqIt)
      {
         // Get coupled counter for each component
         ArrayI counter((*vectEqIt)->nSpectral());
         counter.setConstant(0);

         // Loop over the (identified) scalar equations
         for(doneSEqIt = scalarRange.first; doneSEqIt != scalarRange.second; ++doneSEqIt)
         {
            // loop over the implicit range
            CouplingInformation::FieldId_iterator fIt;
            CouplingInformation::FieldId_range fRange = (*doneSEqIt)->couplingInfo(FieldComponents::Spectral::SCALAR).implicitRange();
            for(fIt = fRange.first; fIt != fRange.second; ++fIt)
            {
               IVectorEquation::SpectralComponent_iterator compIt;
               IVectorEquation::SpectralComponent_range  compRange = (*vectEqIt)->spectralRange();
               int i = 0;
               for(compIt = compRange.first; compIt != compRange.second; ++compIt, ++i)
               {
                  // Check if field's first component is in implicit range
                  if(counter(i) == 0 && *fIt == std::make_pair((*vectEqIt)->name(), *compIt))
                  {
                     // Set the solver index
                     (*vectEqIt)->setSolverIndex(*compIt, (*doneSEqIt)->couplingInfo(FieldComponents::Spectral::SCALAR).solverIndex());

                     // Debug statements
                     DebuggerMacro_showValue("Identified coupled vector solver: ", 2, (*vectEqIt)->name());
                     DebuggerMacro_showValue("---> component: ", 2, *compIt);
                     DebuggerMacro_showValue("---> solver index: ", 2, (*vectEqIt)->couplingInfo(*compIt).solverIndex());
                     DebuggerMacro_showValue("---> is complex? ", 2, (*vectEqIt)->couplingInfo(*compIt).isComplex());

                     // Set coupling flag and break out
                     counter(i) = 1;
                  }
               }

               // Break out of loop if already identified
               if(counter.sum() == counter.size())
               {
                  break;
               }
            }

            // Break out of loop if already identified
            if(counter.sum() == counter.size())
            {
               break;
            }
         }

         if(counter.sum() < counter.size())
         {
            // Loop over the (identified) vector equations
            for(doneVEqIt = vectorRange.first; doneVEqIt != vectEqIt; ++doneVEqIt)
            {
               IVectorEquation::SpectralComponent_iterator doneIt;
               IVectorEquation::SpectralComponent_range  doneRange = (*doneVEqIt)->spectralRange();
               for(doneIt = doneRange.first; doneIt != doneRange.second; ++doneIt)
               {
                  // loop over the implicit range of identified components
                  CouplingInformation::FieldId_iterator fIt;
                  CouplingInformation::FieldId_range fRange = (*doneVEqIt)->couplingInfo(*doneIt).implicitRange();
                  for(fIt = fRange.first; fIt != fRange.second; ++fIt)
                  {
                     IVectorEquation::SpectralComponent_iterator compIt;
                     IVectorEquation::SpectralComponent_range  compRange = (*vectEqIt)->spectralRange();
                     int i = 0;
                     for(compIt = compRange.first; compIt != compRange.second; ++compIt, ++i)
                     {
                        // Check if field's first component is in implicit range
                        if(counter(i) == 0 && *fIt == std::make_pair((*vectEqIt)->name(), *compIt))
                        {
                           // Set the solver index
                           (*vectEqIt)->setSolverIndex(*compIt, (*doneVEqIt)->couplingInfo(*doneIt).solverIndex());

                           // Debug statements
                           DebuggerMacro_showValue("Identified coupled vector solver: ", 2, (*vectEqIt)->name());
                           DebuggerMacro_showValue("---> component: ", 2, *compIt);
                           DebuggerMacro_showValue("---> solver index: ", 2, (*vectEqIt)->couplingInfo(*compIt).solverIndex());
                           DebuggerMacro_showValue("---> is complex? ", 2, (*vectEqIt)->couplingInfo(*compIt).isComplex());

                           // Set coupling flag and break out
                           counter(i) = 1;
                        }
                     }


                     // Break out of loop if already identified
                     if(counter.sum() == counter.size())
                     {
                        break;
                     }
                  }

                  // Break out of loop if already identified
                  if(counter.sum() == counter.size())
                  {
                     break;
                  }
               }
            }
         }

         // All checked and equation is not coupled
         if(counter.sum() < counter.size())
         {
<<<<<<< HEAD
	   std::vector<FieldComponents::Spectral::Id> selfCoupling;
	      FieldComponents::Spectral::Id coupledComp;
=======
            std::vector<FieldComponents::Spectral::Id> selfCoupling;
            FieldComponents::Spectral::Id coupledComp;
>>>>>>> d38bb619
            IVectorEquation::SpectralComponent_iterator compIt;
            IVectorEquation::SpectralComponent_range  compRange = (*vectEqIt)->spectralRange();
            int i = 0;
            for(compIt = compRange.first; compIt != compRange.second; ++compIt, ++i)
            {
               if(counter(i) == 0)
               {
<<<<<<< HEAD
		 bool selfCoupled = false;
=======
                  bool selfCoupled = false;
>>>>>>> d38bb619
                  CouplingInformation::FieldId_iterator fIt;
                  CouplingInformation::FieldId_range fRange = (*vectEqIt)->couplingInfo(*compIt).implicitRange();
                  for(fIt = fRange.first; fIt != fRange.second; ++fIt)
                  {
                     if(fIt->first == (*vectEqIt)->name())
                     {
                        selfCoupled = (std::find(selfCoupling.begin(), selfCoupling.end(), fIt->second) != selfCoupling.end());
                     }

                     if(selfCoupled)
                     {
                        coupledComp = fIt->second;
                        break;
                     }
                  }

                  if(selfCoupled)
                  {
                     // Set the solver index
                     (*vectEqIt)->setSolverIndex(*compIt, (*vectEqIt)->couplingInfo(coupledComp).solverIndex());

                     // Debug statements
                     DebuggerMacro_showValue("Identified coupled vector solver: ", 2, (*vectEqIt)->name());
                     DebuggerMacro_showValue("---> component: ", 2, *compIt);
                     DebuggerMacro_showValue("---> solver index: ", 2, (*vectEqIt)->couplingInfo(*compIt).solverIndex());
                     DebuggerMacro_showValue("---> is complex? ", 2, (*vectEqIt)->couplingInfo(*compIt).isComplex());

                     // Set coupling flag and break out
                     counter(i) = 1;
                  } else
                  {
                     // Set solver index for complex equation
                     if((*vectEqIt)->couplingInfo(*compIt).isComplex())
                     {
                        // Set complex solver index
                        (*vectEqIt)->setSolverIndex(*compIt, zIdx);

                        // Increment complex solver index
                        zIdx++;

                        // Set solver index for real equation
                     } else
                     {
                        // Set real solver index
                        (*vectEqIt)->setSolverIndex(*compIt, dIdx);

                        // Increment real solver index
                        dIdx++;
                     }

                     // Debug statements
                     DebuggerMacro_showValue("Identified first vector solver: ", 2, (*vectEqIt)->name());
                     DebuggerMacro_showValue("---> component: ", 2, *compIt);
                     DebuggerMacro_showValue("---> solver index: ", 2, (*vectEqIt)->couplingInfo(*compIt).solverIndex());
                     DebuggerMacro_showValue("---> is complex? ", 2, (*vectEqIt)->couplingInfo(*compIt).isComplex());
                  }
               }
               selfCoupling.push_back(*compIt);
            }
         }

         // Reset coupling flag
         counter.setConstant(0);
      }
   }

   SparseMatrix makeBlockMatrix(const int nBlocks, const int row, const int col)
   {
      SparseMatrix  mat(nBlocks, nBlocks);

      mat.insert(row, col) = 1;
      mat.makeCompressed();
      
      return mat;
   }
}
}
}<|MERGE_RESOLUTION|>--- conflicted
+++ resolved
@@ -224,13 +224,8 @@
          // All checked and equation is not coupled
          if(counter.sum() < counter.size())
          {
-<<<<<<< HEAD
-	   std::vector<FieldComponents::Spectral::Id> selfCoupling;
-	      FieldComponents::Spectral::Id coupledComp;
-=======
             std::vector<FieldComponents::Spectral::Id> selfCoupling;
             FieldComponents::Spectral::Id coupledComp;
->>>>>>> d38bb619
             IVectorEquation::SpectralComponent_iterator compIt;
             IVectorEquation::SpectralComponent_range  compRange = (*vectEqIt)->spectralRange();
             int i = 0;
@@ -238,11 +233,7 @@
             {
                if(counter(i) == 0)
                {
-<<<<<<< HEAD
-		 bool selfCoupled = false;
-=======
                   bool selfCoupled = false;
->>>>>>> d38bb619
                   CouplingInformation::FieldId_iterator fIt;
                   CouplingInformation::FieldId_range fRange = (*vectEqIt)->couplingInfo(*compIt).implicitRange();
                   for(fIt = fRange.first; fIt != fRange.second; ++fIt)
