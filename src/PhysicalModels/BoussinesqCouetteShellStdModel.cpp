/** 
 * @file BoussinesqCouetteShellStdModel.cpp
 * @brief Source of the Boussinesq spherical Couette in a spherical shell (Toroidal/Poloidal formulation) without coupled solve (standard implementation)
 * @author Philippe Marti \<philippe.marti@colorado.edu\>
 */

// Configuration includes
//

// System includes
//

// External includes
//

// Class include
//
#include "PhysicalModels/BoussinesqCouetteShellStdModel.hpp"

// Project includes
//
#include "Enums/FieldIds.hpp"
#include "IoVariable/StateFileReader.hpp"
#include "IoVariable/StateFileWriter.hpp"
#include "IoVariable/VisualizationFileWriter.hpp"
#include "IoTools/IdToHuman.hpp"
#include "Equations/Shell/Boussinesq/BoussinesqCouetteShellMomentum.hpp"
#include "IoVariable/ShellTorPolEnergyWriter.hpp"
<<<<<<< HEAD
#include "IoVariable/ShellTorPolTracerWriter.hpp"
=======
#include "IoVariable/ShellTorPolEnergySpectraWriter.hpp"
#include "IoVariable/ShellTorPolTorqueWriter.hpp"
>>>>>>> 700b7d8b
#include "Generator/States/RandomVectorState.hpp"
#include "Generator/States/ShellExactStateIds.hpp"
#include "Generator/States/ShellExactVectorState.hpp"
#include "Generator/Visualizers/VectorFieldVisualizer.hpp"
#include "Generator/Visualizers/VectorFieldTrivialVisualizer.hpp"
#include "Generator/Visualizers/SphericalVerticalFieldVisualizer.hpp"
#include "PhysicalModels/PhysicalModelBase.hpp"

namespace QuICC {

   const std::string BoussinesqCouetteShellStdModel::PYMODULE = "boussinesq_couetteshell_std";

   const std::string BoussinesqCouetteShellStdModel::PYCLASS = "BoussinesqCouetteShellStd";

   void BoussinesqCouetteShellStdModel::addEquations(SharedSimulation spSim)
   {
      // Add Navier-Stokes equation
      spSim->addVectorEquation<Equations::BoussinesqCouetteShellMomentum>();
   }

   void BoussinesqCouetteShellStdModel::addStates(SharedStateGenerator spGen)
   {
      // Generate "exact" solutions (trigonometric or monomial)
      if(true)
      {
         // Shared pointer to equation
         Equations::SharedShellExactVectorState spVector;

         std::vector<std::tr1::tuple<int,int,MHDComplex> > tSH;

         // Add velocity initial state generator
         spVector = spGen->addVectorEquation<Equations::ShellExactVectorState>();
         spVector->setIdentity(PhysicalNames::VELOCITY);
         switch(3)
         {
            case 0:
               spVector->setStateType(Equations::ShellExactStateIds::TOROIDAL);
               tSH.clear(); 
               tSH.push_back(std::tr1::make_tuple(0,0,MHDComplex(1,0)));
               tSH.push_back(std::tr1::make_tuple(1,0,MHDComplex(1,0)));
               tSH.push_back(std::tr1::make_tuple(1,1,MHDComplex(1,0)));
               tSH.push_back(std::tr1::make_tuple(2,0,MHDComplex(1,0)));
               tSH.push_back(std::tr1::make_tuple(2,1,MHDComplex(1,0)));
               tSH.push_back(std::tr1::make_tuple(2,2,MHDComplex(1,0)));
               tSH.push_back(std::tr1::make_tuple(5,4,MHDComplex(1,0)));
               spVector->setHarmonicOptions(FieldComponents::Spectral::TOR, tSH);
               break;

            case 1:
               spVector->setStateType(Equations::ShellExactStateIds::POLOIDAL);
               tSH.clear(); 
               tSH.push_back(std::tr1::make_tuple(0,0,MHDComplex(1,0)));
               tSH.push_back(std::tr1::make_tuple(1,0,MHDComplex(1,0)));
               tSH.push_back(std::tr1::make_tuple(1,1,MHDComplex(1,0)));
               tSH.push_back(std::tr1::make_tuple(2,0,MHDComplex(1,0)));
               tSH.push_back(std::tr1::make_tuple(2,1,MHDComplex(1,0)));
               tSH.push_back(std::tr1::make_tuple(2,2,MHDComplex(1,0)));
               tSH.push_back(std::tr1::make_tuple(4,3,MHDComplex(1,0)));
               spVector->setHarmonicOptions(FieldComponents::Spectral::POL, tSH);
               break;

            case 2:
               spVector->setStateType(Equations::ShellExactStateIds::TORPOL);
               tSH.clear(); 
               tSH.push_back(std::tr1::make_tuple(0,0,MHDComplex(1,0)));
               tSH.push_back(std::tr1::make_tuple(1,0,MHDComplex(1,0)));
               tSH.push_back(std::tr1::make_tuple(1,1,MHDComplex(1,0)));
               tSH.push_back(std::tr1::make_tuple(2,0,MHDComplex(1,0)));
               tSH.push_back(std::tr1::make_tuple(2,1,MHDComplex(1,0)));
               tSH.push_back(std::tr1::make_tuple(2,2,MHDComplex(1,0)));
               tSH.push_back(std::tr1::make_tuple(5,4,MHDComplex(1,0)));
               spVector->setHarmonicOptions(FieldComponents::Spectral::TOR, tSH);
               tSH.clear(); 
               tSH.push_back(std::tr1::make_tuple(0,0,MHDComplex(1,0)));
               tSH.push_back(std::tr1::make_tuple(1,0,MHDComplex(1,0)));
               tSH.push_back(std::tr1::make_tuple(1,1,MHDComplex(1,0)));
               tSH.push_back(std::tr1::make_tuple(2,0,MHDComplex(1,0)));
               tSH.push_back(std::tr1::make_tuple(2,1,MHDComplex(1,0)));
               tSH.push_back(std::tr1::make_tuple(2,2,MHDComplex(1,0)));
               tSH.push_back(std::tr1::make_tuple(4,3,MHDComplex(1,0)));
               spVector->setHarmonicOptions(FieldComponents::Spectral::POL, tSH);
               break;

            case 3:
               spVector->setStateType(Equations::ShellExactStateIds::BENCHVELC1);
         }

      // Generate random spectrum
      } else
      {
         // Shared pointer to random initial state equation
         Equations::SharedRandomVectorState spVector;

         // Add scalar random initial state generator 
         spVector = spGen->addVectorEquation<Equations::RandomVectorState>();
         spVector->setIdentity(PhysicalNames::VELOCITY);
         spVector->setSpectrum(FieldComponents::Spectral::TOR, -1e-4, 1e-4, 1e4, 1e4, 1e4);
         spVector->setSpectrum(FieldComponents::Spectral::POL, -1e-4, 1e-4, 1e4, 1e4, 1e4);
      }

      // Add output file
      IoVariable::SharedStateFileWriter spOut(new IoVariable::StateFileWriter(SchemeType::type(), SchemeType::isRegular()));
      spOut->expect(PhysicalNames::VELOCITY);
      spGen->addHdf5OutputFile(spOut);
   }

   void BoussinesqCouetteShellStdModel::addVisualizers(SharedVisualizationGenerator spVis)
   {
      // Shared pointer to basic field visualizer
      Equations::SharedVectorFieldVisualizer spVector;
      Equations::SharedVectorFieldTrivialVisualizer spVTrivial;
      Equations::SharedSphericalVerticalFieldVisualizer spVertical;

      // Add velocity field visualization
      spVector = spVis->addVectorEquation<Equations::VectorFieldVisualizer>();
      spVector->setFields(true, false, false);
      spVector->setIdentity(PhysicalNames::VELOCITY);

      // Add zonal velocity field visualization
      spVTrivial = spVis->addVectorEquation<Equations::VectorFieldTrivialVisualizer>();
      spVTrivial->setFields(true, false, false);
      spVTrivial->setIdentity(PhysicalNames::ZONAL_VELOCITY);

      // Add nonzonal velocity field visualization
      spVTrivial = spVis->addVectorEquation<Equations::VectorFieldTrivialVisualizer>();
      spVTrivial->setFields(true, false, false);
      spVTrivial->setIdentity(PhysicalNames::NONZONAL_VELOCITY);

      // Add vertical velocity visualization
      spVertical = spVis->addScalarEquation<Equations::SphericalVerticalFieldVisualizer>();
      spVertical->setFieldType(FieldType::VECTOR);
      spVertical->setIdentity(PhysicalNames::VELOCITYZ, PhysicalNames::VELOCITY);

      // Add vertical vorticity visualization
      spVertical = spVis->addScalarEquation<Equations::SphericalVerticalFieldVisualizer>();
      spVertical->setFieldType(FieldType::CURL);
      spVertical->setIdentity(PhysicalNames::VORTICITYZ, PhysicalNames::VELOCITY);

      // Add output file
      IoVariable::SharedVisualizationFileWriter spOut(new IoVariable::VisualizationFileWriter(SchemeType::type()));
      spOut->expect(PhysicalNames::VELOCITY);
      spOut->expect(PhysicalNames::ZONAL_VELOCITY);
      spOut->expect(PhysicalNames::NONZONAL_VELOCITY);
      spOut->expect(PhysicalNames::VELOCITYZ);
      spOut->expect(PhysicalNames::VORTICITYZ);
      spVis->addHdf5OutputFile(spOut);
   }

   void BoussinesqCouetteShellStdModel::setVisualizationState(SharedVisualizationGenerator spVis)
   {
      // Create and add initial state file to IO
      IoVariable::SharedStateFileReader spIn(new IoVariable::StateFileReader("4Visu", SchemeType::type(), SchemeType::isRegular()));

      // Set expected fields
      spIn->expect(PhysicalNames::VELOCITY);

      // Set simulation state
      spVis->setInitialState(spIn);
   }

   void BoussinesqCouetteShellStdModel::addAsciiOutputFiles(SharedSimulation spSim)
   {
      // Create kinetic energy writer
      IoVariable::SharedShellTorPolEnergyWriter spVector(new IoVariable::ShellTorPolEnergyWriter("kinetic", SchemeType::type()));
      spVector->expect(PhysicalNames::VELOCITY);
      spSim->addAsciiOutputFile(spVector);

<<<<<<< HEAD
      // Create probes
      Matrix mProbes(4,3);
      mProbes << 0.85, 0.0, 3.141592654,
    		  0.9, 0.0, 3.141592654,
			  0.95, 0.0, 3.141592654,
			  1.0, 0.0, 3.141592654;

      // Create probe field writer
      IoVariable::SharedShellTorPolTracerWriter spVector2(new  IoVariable::ShellTorPolTracerWriter("velocity_probe", SchemeType::type(), mProbes));
      spVector2->expect(PhysicalNames::VELOCITY);
      spSim->addAsciiOutputFile(spVector2);

=======
	 // Create kinetic energy spectral writer
     IoVariable::SharedShellTorPolEnergySpectraWriter spVector2(new IoVariable::ShellTorPolEnergySpectraWriter("spectrum_kinetic", SchemeType::type()));
	 spVector2->expect(PhysicalNames::VELOCITY);
	 spSim->addAsciiOutputFile(spVector2);

	 // Create torque writer
	 IoVariable::SharedShellTorPolTorqueWriter spVector3(new IoVariable::ShellTorPolTorqueWriter("torque", SchemeType::type()));
	 spVector3->expect(PhysicalNames::VELOCITY);
	 spSim->addAsciiOutputFile(spVector3);
>>>>>>> 700b7d8b
   }

   void BoussinesqCouetteShellStdModel::addHdf5OutputFiles(SharedSimulation spSim)
   {
      // Field IDs iterator
      std::vector<PhysicalNames::Id>::const_iterator it;
      std::vector<PhysicalNames::Id> ids = PhysicalModelBase::fieldIds();

      // Create and add state file to IO
      IoVariable::SharedStateFileWriter spState(new IoVariable::StateFileWriter(SchemeType::type(), SchemeType::isRegular()));
      for(it = ids.begin(); it != ids.end(); ++it)
      {
         spState->expect(*it);
      }
      spSim->addHdf5OutputFile(spState);
   }

   void BoussinesqCouetteShellStdModel::addStatsOutputFiles(SharedSimulation spSim)
   {
   }

   void BoussinesqCouetteShellStdModel::setInitialState(SharedSimulation spSim)
   {
      // Field IDs iterator
      std::vector<PhysicalNames::Id>::const_iterator  it;
      std::vector<PhysicalNames::Id> ids = PhysicalModelBase::fieldIds();

      // Create and add initial state file to IO
      IoVariable::SharedStateFileReader spInit(new IoVariable::StateFileReader("_initial", SchemeType::type(), SchemeType::isRegular()));

      // Set expected field names
      for(it = ids.begin(); it != ids.end(); ++it)
      {
         spInit->expect(*it);
      }

      // Set simulation state
      spSim->setInitialState(spInit);
   }

}<|MERGE_RESOLUTION|>--- conflicted
+++ resolved
@@ -26,12 +26,9 @@
 #include "IoTools/IdToHuman.hpp"
 #include "Equations/Shell/Boussinesq/BoussinesqCouetteShellMomentum.hpp"
 #include "IoVariable/ShellTorPolEnergyWriter.hpp"
-<<<<<<< HEAD
 #include "IoVariable/ShellTorPolTracerWriter.hpp"
-=======
 #include "IoVariable/ShellTorPolEnergySpectraWriter.hpp"
 #include "IoVariable/ShellTorPolTorqueWriter.hpp"
->>>>>>> 700b7d8b
 #include "Generator/States/RandomVectorState.hpp"
 #include "Generator/States/ShellExactStateIds.hpp"
 #include "Generator/States/ShellExactVectorState.hpp"
@@ -199,7 +196,7 @@
       spVector->expect(PhysicalNames::VELOCITY);
       spSim->addAsciiOutputFile(spVector);
 
-<<<<<<< HEAD
+
       // Create probes
       Matrix mProbes(4,3);
       mProbes << 0.85, 0.0, 3.141592654,
@@ -211,18 +208,16 @@
       IoVariable::SharedShellTorPolTracerWriter spVector2(new  IoVariable::ShellTorPolTracerWriter("velocity_probe", SchemeType::type(), mProbes));
       spVector2->expect(PhysicalNames::VELOCITY);
       spSim->addAsciiOutputFile(spVector2);
-
-=======
-	 // Create kinetic energy spectral writer
-     IoVariable::SharedShellTorPolEnergySpectraWriter spVector2(new IoVariable::ShellTorPolEnergySpectraWriter("spectrum_kinetic", SchemeType::type()));
-	 spVector2->expect(PhysicalNames::VELOCITY);
-	 spSim->addAsciiOutputFile(spVector2);
-
-	 // Create torque writer
-	 IoVariable::SharedShellTorPolTorqueWriter spVector3(new IoVariable::ShellTorPolTorqueWriter("torque", SchemeType::type()));
-	 spVector3->expect(PhysicalNames::VELOCITY);
-	 spSim->addAsciiOutputFile(spVector3);
->>>>>>> 700b7d8b
+      // Create kinetic energy spectral writer
+      IoVariable::SharedShellTorPolEnergySpectraWriter spVector3(new IoVariable::ShellTorPolEnergySpectraWriter("spectrum_kinetic", SchemeType::type()));
+      spVector2->expect(PhysicalNames::VELOCITY);
+      spSim->addAsciiOutputFile(spVector3);
+      
+      // Create torque writer
+      IoVariable::SharedShellTorPolTorqueWriter spVector4(new IoVariable::ShellTorPolTorqueWriter("torque", SchemeType::type()));
+      spVector3->expect(PhysicalNames::VELOCITY);
+      spSim->addAsciiOutputFile(spVector4);
+
    }
 
    void BoussinesqCouetteShellStdModel::addHdf5OutputFiles(SharedSimulation spSim)
