--- conflicted
+++ resolved
@@ -77,11 +77,7 @@
          // Add velocity initial state generator
          spVector = spGen->addVectorEquation<Equations::ShellExactVectorState>();
          spVector->setIdentity(PhysicalNames::VELOCITY);
-<<<<<<< HEAD
          switch(5)
-=======
-         switch(6)
->>>>>>> 5bc79d80
          {
             case 0:
                spVector->setStateType(Equations::ShellExactStateIds::TOROIDAL);
@@ -136,7 +132,6 @@
                break;
 
             case 4:
-<<<<<<< HEAD
             	spVector->setStateType(Equations::ShellExactStateIds::BENCHOMEGAX);
             	break;
 
@@ -147,31 +142,6 @@
             case 6:
             	spVector->setStateType(Equations::ShellExactStateIds::BENCHOMEGAZ);
             	break;
-=======
-               spVector->setStateType(Equations::ShellExactStateIds::TOROIDAL);
-               tSH.clear();
-               tSH.push_back(std::tr1::make_tuple(0,0,MHDComplex(1,0)));
-               tSH.push_back(std::tr1::make_tuple(1,0,MHDComplex(1,0)));
-               spVector->setHarmonicOptions(FieldComponents::Spectral::TOR, tSH);
-               break;
-
-            case 5:
-                spVector->setStateType(Equations::ShellExactStateIds::TOROIDAL);
-                tSH.clear();
-                tSH.push_back(std::tr1::make_tuple(0,0,MHDComplex(1,0)));
-                tSH.push_back(std::tr1::make_tuple(1,1,MHDComplex(1,0)));
-                spVector->setHarmonicOptions(FieldComponents::Spectral::TOR, tSH);
-                break;
-
-            case 6:
-                spVector->setStateType(Equations::ShellExactStateIds::TOROIDAL);
-                tSH.clear();
-                tSH.push_back(std::tr1::make_tuple(0,0,MHDComplex(1,0)));
-                tSH.push_back(std::tr1::make_tuple(1,1,MHDComplex(0,1)));
-                spVector->setHarmonicOptions(FieldComponents::Spectral::TOR, tSH);
-                break;
-
->>>>>>> 5bc79d80
          }
 
       // Generate random spectrum
