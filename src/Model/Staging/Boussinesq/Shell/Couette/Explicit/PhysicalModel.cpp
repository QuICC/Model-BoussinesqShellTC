--- conflicted
+++ resolved
@@ -32,8 +32,8 @@
 #include "IoVariable/ShellTorPolEnergyWriter.hpp"
 #include "IoVariable/ShellTorPolTracerWriter.hpp"
 #include "IoVariable/ShellTorPolEnergySpectraWriter.hpp"
+#include "IoVariable/ShellTorPolTorqueWriter.hpp"
 #include "IoVariable/ShellTorPolUniformVorticityWriter.hpp"
-#include "IoVariable/ShellTorPolTorqueWriter.hpp"
 #include "Generator/States/RandomVectorState.hpp"
 #include "Generator/States/ShellExactStateIds.hpp"
 #include "Generator/States/ShellExactVectorState.hpp"
@@ -77,11 +77,7 @@
          // Add velocity initial state generator
          spVector = spGen->addVectorEquation<Equations::ShellExactVectorState>();
          spVector->setIdentity(PhysicalNames::VELOCITY);
-<<<<<<< HEAD
-         switch(4)
-=======
          switch(5)
->>>>>>> 2954ddd0
          {
             case 0:
                spVector->setStateType(Equations::ShellExactStateIds::TOROIDAL);
@@ -229,7 +225,7 @@
       spSim->addAsciiOutputFile(spVector);
 
 
-      // Create probes
+      // Create probesrm *--
       Matrix mProbes(4,3);
       mProbes << 0.85, 0.0, 3.141592654,
     		  0.9, 0.0, 3.141592654,
@@ -250,11 +246,9 @@
       spVector4->expect(PhysicalNames::VELOCITY);
       spSim->addAsciiOutputFile(spVector4);
 
-      // Create a uniform vorticity writer
       IoVariable::SharedShellTorPolUniformVorticityWriter spVector5(new IoVariable::ShellTorPolUniformVorticityWriter("vorticity", SchemeType::type()));
       spVector5->expect(PhysicalNames::VELOCITY);
       spSim->addAsciiOutputFile(spVector5);
-
    }
 
    void PhysicalModel::addHdf5OutputFiles(SharedSimulation spSim)
