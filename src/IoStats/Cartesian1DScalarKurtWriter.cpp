/** 
 * @file Cartesian1DScalarKurtWriter.cpp
 * @brief Source of the implementation of the ASCII Cartesian 1D (double periodic) statistics RMS calculation for scalar field
 * @author Philippe Marti \<philippe.marti@colorado.edu\>
 */

// Configuration includes
//
#include "Framework/FrameworkMacro.h"

// System includes
//
#include <iomanip>

// External includes
//

// Class include
//
#include "IoStats/Cartesian1DScalarKurtWriter.hpp"

// Project includes
//
#include "Enums/Dimensions.hpp"
#include "Enums/FieldIds.hpp"
#include "ScalarFields/FieldTools.hpp"
#include "IoVariable/EnergyTags.hpp"
#include "IoTools/IdToHuman.hpp"
#include "Python/PythonWrapper.hpp"

namespace GeoMHDiSCC {

   namespace IoStats {

<<<<<<< HEAD
      Cartesian1DScalarKurtWriter::Cartesian1DScalarKurtWriter(const std::string& prefix, const SharedCartesian1DScalarAvgWriter& Avg, const SharedCartesian1DScalarAvgWriter& RMS, const std::string& type)
         : IVariableAsciiEWriter(prefix + EnergyTags::BASENAME, EnergyTags::EXTENSION, prefix + EnergyTags::HEADER, type, EnergyTags::VERSION, Dimensions::Space::SPECTRAL), mEnergy(-Array::Ones(2), mAvg(Avg), mRMS(RMS))
=======
      Cartesian1DScalarKurtWriter::Cartesian1DScalarKurtWriter(const std::string& prefix, const std::string& type)
         : IoVariable::IVariableAsciiEWriter(prefix + EnergyTags::BASENAME, EnergyTags::EXTENSION, prefix + EnergyTags::HEADER, type, EnergyTags::VERSION, Dimensions::Space::SPECTRAL), mEnergy(-Array::Ones(2))
>>>>>>> f21cb47c
      {
      }

      Cartesian1DScalarKurtWriter::~Cartesian1DScalarKurtWriter()
      {
      }

      void Cartesian1DScalarKurtWriter::init()
      {

         // Here is where we get the mean from the 0th mode of the variable in spectral space 

         int cols = this->mspRes->cpu()->dim(Dimensions::Transform::TRA1D)->dim<Dimensions::Data::DATF1D>();

         // Normalize by Cartesian Area A = Nx*Ny (need to worry about 2 pi in fft?)
         this->mArea = cols*cols;

         IoVariable::IVariableAsciiEWriter::init();
      }


      void Cartesian1DScalarKurtWriter::compute(Transform::TransformCoordinatorType& coord)
      {
         // calculate the transforms and calculate the RMS


         scalar_iterator_range sRange = this->scalarRange();
         assert(std::distance(sRange.first, sRange.second) == 1);

         // go through each vertical level and find the 0th mode (horizontal average) 
         for(int k = 0; k < this->mspRes->cpu()->dim(Dimensions::Transform::TRA3D)->dim<Dimensions::Data::DAT3D>(); ++k)
         {
            int k_ = this->mspRes->cpu()->dim(Dimensions::Transform::TRA3D)->idx<Dimensions::Data::DAT3D>(k);
               // Mean
               this->mKurt(k_) = (this->rInVar.phys().slice(k) - this->mAvg->average()(k_).array().pow(4).sum()/(this->mRMS->RMS()(k_)).pow(4);
         }


      }

      void Cartesian1DScalarKurtWriter::postcompute(Transform::TransformCoordinatorType& coord)
      {
         // MPI gathering

#ifdef GEOMHDISCC_MPI
         MPI_Allreduce(MPI_IN_PLACE, this->mKurt.data(), this->mKurt.size(), MPI_DOUBLE, MPI_SUM, MPI_COMM_WORLD);
#endif //GEOMHDISCC_MPI
      }

      void Cartesian1DScalarKurtWriter::prewrite()
      {
         IoVariable::IVariableAsciiEWriter::prewrite();

         if(FrameworkMacro::allowsIO())
         {
            this->mFile << std::setprecision(14) << this->mZ.transpose() << std::endl;
         }
      }

      void Cartesian1DScalarKurtWriter::write()
      {
         // Create file
         this->preWrite();


         // Check if the workflow allows IO to be performed
         if(FrameworkMacro::allowsIO())
         {
            this->mFile << std::setprecision(14) << this->mKurt.transpose() << std::endl;
         }

         // Close file
         this->postWrite();

         // Abort if kinetic energy is NaN
         if(std::isnan(this->mKurt.sum()))
         {
            FrameworkMacro::abort(99);

            throw Exception("Kurtosis is NaN!");
         }
      }

   }
}<|MERGE_RESOLUTION|>--- conflicted
+++ resolved
@@ -32,13 +32,8 @@
 
    namespace IoStats {
 
-<<<<<<< HEAD
       Cartesian1DScalarKurtWriter::Cartesian1DScalarKurtWriter(const std::string& prefix, const SharedCartesian1DScalarAvgWriter& Avg, const SharedCartesian1DScalarAvgWriter& RMS, const std::string& type)
-         : IVariableAsciiEWriter(prefix + EnergyTags::BASENAME, EnergyTags::EXTENSION, prefix + EnergyTags::HEADER, type, EnergyTags::VERSION, Dimensions::Space::SPECTRAL), mEnergy(-Array::Ones(2), mAvg(Avg), mRMS(RMS))
-=======
-      Cartesian1DScalarKurtWriter::Cartesian1DScalarKurtWriter(const std::string& prefix, const std::string& type)
-         : IoVariable::IVariableAsciiEWriter(prefix + EnergyTags::BASENAME, EnergyTags::EXTENSION, prefix + EnergyTags::HEADER, type, EnergyTags::VERSION, Dimensions::Space::SPECTRAL), mEnergy(-Array::Ones(2))
->>>>>>> f21cb47c
+         : IoVariable::IVariableAsciiEWriter(prefix + EnergyTags::BASENAME, EnergyTags::EXTENSION, prefix + EnergyTags::HEADER, type, EnergyTags::VERSION, Dimensions::Space::SPECTRAL), mEnergy(-Array::Ones(2), mAvg(Avg), mRMS(RMS))
       {
       }
 
