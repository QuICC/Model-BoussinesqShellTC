/** 
 * @file KineticEnergyBeta3DQGPerWriter.cpp
 * @brief Source of the implementation of the ASCII kinetic energy writer for the Beta 3DQG periodic model
 * @author Philippe Marti \<philippe.marti@colorado.edu\>
 */

// Configuration includes
//
#include "Framework/FrameworkMacro.h"

// System includes
//
#include <iomanip>

// External includes
//

// Class include
//
#include "IoVariable/KineticEnergyBeta3DQGPerWriter.hpp"

// Project includes
//
#include "Enums/Dimensions.hpp"
#include "Enums/FieldIds.hpp"
#include "ScalarFields/FieldTools.hpp"
#include "IoVariable/KineticEnergyTags.hpp"
#include "IoTools/IdToHuman.hpp"
#include "Python/PythonWrapper.hpp"

namespace GeoMHDiSCC {

namespace IoVariable {

   KineticEnergyBeta3DQGPerWriter::KineticEnergyBeta3DQGPerWriter(std::string type)
      : IVariableAsciiEWriter(KineticEnergyTags::BASENAME, KineticEnergyTags::EXTENSION, KineticEnergyTags::HEADER, type, KineticEnergyTags::VERSION, Dimensions::Space::SPECTRAL)
   {
   }

   KineticEnergyBeta3DQGPerWriter::~KineticEnergyBeta3DQGPerWriter()
   {
   }

   void KineticEnergyBeta3DQGPerWriter::write()
   {
      // Create file
      this->preWrite();

      KineticEnergyBeta3DQGPerWriter::scalar_iterator sIt;
      KineticEnergyBeta3DQGPerWriter::scalar_iterator_range sRange = this->scalarRange();
      assert(std::distance(sRange.first, sRange.second) == 3);

      Array energy = Array::Zero(3);
      ArrayI mode = sRange.first->second->dom(0).spRes()->cpu()->dim(Dimensions::Transform::TRA1D)->mode(0);
      if(mode(2) == 0 && mode(3) == 0)
      {
         for(sIt = sRange.first; sIt != sRange.second; ++sIt)
         {
            if(sIt->first == PhysicalNames::KINETIC_ENERGY)
            {   
               energy(0) = sIt->second->dom(0).perturbation().point(0,0,0).real();
            } else if(sIt->first == PhysicalNames::ZONAL_KINETIC_ENERGY)
            {
               energy(1) = sIt->second->dom(0).perturbation().point(0,0,0).real();
            } else if(sIt->first == PhysicalNames::NONZONAL_KINETIC_ENERGY)
            {
               energy(2) = sIt->second->dom(0).perturbation().point(0,0,0).real();
            } else
            {
               throw Exception("Kinetic energy calculation failed!");
            }
         }
      }

      // Get the "global" Kinetic energy from MPI code
      #ifdef GEOMHDISCC_MPI
         MPI_Allreduce(MPI_IN_PLACE, energy.data(), energy.size(), MPI_DOUBLE, MPI_SUM, MPI_COMM_WORLD);
      #endif //GEOMHDISCC_MPI

      // Check if the workflow allows IO to be performed
      if(FrameworkMacro::allowsIO())
      {
<<<<<<< HEAD
         this->mFile << std::setprecision(16) << this->mTime << "\t" << energy(0) << "\t" << energy(1) << "\t" << energy(2) << std::endl;
=======
         this->mFile << std::setprecision(14) << this->mTime << "\t" << energy << std::endl;
>>>>>>> 05fa8cf0
      }

      // Close file
      this->postWrite();

      // Abort if kinetic energy is NaN
      if(std::isnan(energy))
      {
         #ifdef GEOMHDISCC_MPI
            MPI_Abort(MPI_COMM_WORLD, 99);
         #endif //GEOMHDISCC_MPI

         throw Exception("Kinetic energy is NaN!");
      }
   }

}
}<|MERGE_RESOLUTION|>--- conflicted
+++ resolved
@@ -80,11 +80,7 @@
       // Check if the workflow allows IO to be performed
       if(FrameworkMacro::allowsIO())
       {
-<<<<<<< HEAD
-         this->mFile << std::setprecision(16) << this->mTime << "\t" << energy(0) << "\t" << energy(1) << "\t" << energy(2) << std::endl;
-=======
-         this->mFile << std::setprecision(14) << this->mTime << "\t" << energy << std::endl;
->>>>>>> 05fa8cf0
+         this->mFile << std::setprecision(14) << this->mTime << "\t" << energy(0) << "\t" << energy(1) << "\t" << energy(2) << std::endl;
       }
 
       // Close file
