--- conflicted
+++ resolved
@@ -3,11 +3,7 @@
 import numpy as np
 import functools
 
-<<<<<<< HEAD
-import geomhdiscc.model.boussinesq_tilted_fplane3dqg as mod
-=======
 import geomhdiscc.model.boussinesq_tilted_fplane3dqg_r as mod
->>>>>>> 93abc365
 import geomhdiscc.linear_stability.marginal_curve as MarginalCurve
 
 # Create the model and activate linearization
@@ -16,12 +12,8 @@
 model.use_galerkin = False
 
 # Set resolution, parameters, boundary conditions
-<<<<<<< HEAD
 res = [64, 0, 0]
 kp = 1.3048074030314; Ra = 8.6956307154148
-=======
-res = [128, 0, 0]
->>>>>>> 93abc365
 eq_params = {'prandtl':1, 'rayleigh':8.6957, 'theta':0.0, 'scale1d':2.0}
 #kp = 1.2898160619671; Ra = 8.3028296084564
 #eq_params = {'prandtl':1, 'rayleigh':5.4780, 'theta':15.0, 'scale1d':2.0}
@@ -31,11 +23,7 @@
 #eq_params = {'prandtl':1, 'rayleigh':4, 'theta':45.0, 'scale1d':2.0}
 
 # Set wave number
-<<<<<<< HEAD
 phi = 0
-=======
-phi = 90
->>>>>>> 93abc365
 
 bcs = {'bcType':model.SOLVER_HAS_BC, 'streamfunction':0, 'velocityz':0, 'temperature':0}
 
@@ -54,7 +42,6 @@
 
 # Setup computation, visualization and IO
 marginal_options = MarginalCurve.default_options()
-<<<<<<< HEAD
 marginal_options['mode'] = 0
 marginal_options['solve'] = False
 marginal_options['curve'] = True
@@ -65,15 +52,6 @@
 marginal_options['show_spectra'] = False
 marginal_options['show_physical'] = False
 marginal_options['curve_points'] = np.arange(max(1.01, kp-2), kp+3, 0.25)
-=======
-marginal_options['solve'] = True
-marginal_options['point_k'] = kp
-marginal_options['plot_point'] = True
-marginal_options['plot_spy'] = True
-marginal_options['show_spectra'] = True
-marginal_options['show_physical'] = True
-marginal_options['curve_points'] = np.arange(max(0, kp-5), kp, kp+6)
->>>>>>> 93abc365
 
 # Compute 
 MarginalCurve.compute(gevp_opts, marginal_options)