"""Module provides functions to generate the radial boundary conditions in a spherical shell"""

from __future__ import division
from __future__ import unicode_literals

import numpy as np
import scipy.sparse as spsp
import itertools

import quicc.base.utils as utils


use_parity_bc = False

def no_bc():
    """Get a no boundary condition flag"""

    return {0:0}

def constrain(mat, bc, location = 't'):
    """Contrain the matrix with the (Tau or Galerkin) boundary condition"""

    if bc[0] > 0:
        bc_mat = apply_tau(mat, bc, location = location)
    elif bc[0] < 0:
        bc_mat = apply_galerkin(mat, bc)
    else:
        bc_mat = mat

    # top row(s) restriction if required
    if bc.get('rt', 0) > 0:
        bc_mat = restrict_eye(bc_mat.shape[0], 'rt', bc['rt'])*bc_mat

    # bottom row(s) restriction if required
    if bc.get('rb', 0) > 0:
        bc_mat = restrict_eye(bc_mat.shape[0], 'rb', bc['rb'])*bc_mat

    # left columns restriction if required
    if bc.get('cl', 0) > 0:
        bc_mat = bc_mat*restrict_eye(bc_mat.shape[1], 'cl', bc['cl'])

    # right columns restriction if required
    if bc.get('cr', 0) > 0:
        bc_mat = bc_mat*restrict_eye(bc_mat.shape[1], 'cr', bc['cr'])

    # top row(s) zeroing if required
    if bc.get('zt', 0) > 0:
        bc_mat = bc_mat.tolil()
        bc_mat[0:bc['zt'],:] = 0
        bc_mat = bc_mat.tocoo()

    # bottom row(s) zeroing if required
    if bc.get('zb', 0) > 0:
        bc_mat = bc_mat.tolil()
        bc_mat[-bc['zb']:,:] = 0
        bc_mat = bc_mat.tocoo()

    # left columns zeroing if required
    if bc.get('zl', 0) > 0:
        bc_mat = bc_mat.tolil()
        bc_mat[:, 0:bc['zt']] = 0
        bc_mat = bc_mat.tocoo()

    # right columns zeroing if required
    if bc.get('zr', 0) > 0:
        bc_mat = bc_mat.tolil()
        bc_mat[:, -bc['zr']:] = 0
        bc_mat = bc_mat.tocoo()

    return bc_mat

def apply_tau(mat, bc, location = 't'):
    """Add Tau lines to the matrix"""

    nbc = bc[0]//10

    if bc[0] == 10:
        cond = tau_value(mat.shape[1], 1, bc.get('c',None))
    elif bc[0] == 11:
        cond = tau_value(mat.shape[1], -1, bc.get('c',None))
    elif bc[0] == 12:
        cond = tau_diff(mat.shape[1], 1, bc.get('c',None))
    elif bc[0] == 13:
        cond = tau_diff(mat.shape[1], -1, bc.get('c',None))
    elif bc[0] == 20:
        cond = tau_value(mat.shape[1], 0, bc.get('c',None))
    elif bc[0] == 21:
        cond = tau_diff(mat.shape[1], 0, bc.get('c',None))
    elif bc[0] == 22:
        cond = tau_rdiffdivr(mat.shape[1], 0, bc.get('c',None))
    elif bc[0] == 23:
        cond = tau_insulating(mat.shape[1], 0, bc.get('c',None))
    elif bc[0] == 40:
        cond = tau_value_diff(mat.shape[1], 0, bc.get('c',None))
    elif bc[0] == 41:
        cond = tau_value_diff2(mat.shape[1], 0, bc.get('c',None))
    # Set last modes to zero
    elif bc[0] > 990 and bc[0] < 1000:
        cond = tau_last(mat.shape[1], bc[0]-990)
        nbc = bc[0]-990

    if not spsp.isspmatrix_coo(mat):
        mat = mat.tocoo()
    if location == 't':
        s = 0
    elif location == 'b':
        s = mat.shape[0]-nbc

    conc = np.concatenate
    for i,c in enumerate(cond):
        mat.data = conc((mat.data, c))
        mat.row = conc((mat.row, [s+i]*mat.shape[1]))
        mat.col = conc((mat.col, np.arange(0,mat.shape[1])))

    return mat

def tau_value(nr, pos, coeffs = None):
    """Create the boundary value tau line(s)"""

    it = coeff_iterator(coeffs, pos)

    cond = []
    c = next(it)
    if pos >= 0:
        cnst = c*tau_c()
        cond.append(cnst*np.ones(nr))
        cond[-1][0] /= tau_c()
        c = next(it)

    if pos <= 0:
        cnst = c*tau_c()
        cond.append(cnst*alt_ones(nr, 1))
        cond[-1][0] /= tau_c()

    if use_parity_bc and pos == 0:
        t = cond[0].copy()
        cond[0] = (cond[0] + cond[1])/2.0
        cond[1] = (t - cond[1])/2.0

    return np.array(cond)

def tau_diff(nr, pos, coeffs = None):
    """Create the first derivative tau line(s)"""

    assert(coeffs.get('a', None) is not None)
    assert(coeffs.get('b', None) is not None)

    if coeffs is None:
        raise RuntimeError
    else:
        it = coeff_iterator(coeffs.get('c', None), pos)

    a = coeffs['a']
    b = coeffs['b']

    cond = []
    c = next(it)
    ns = np.arange(0,nr)
    if pos >= 0:
        cond.append(c*(2.0/a)*ns**2)
        c = next(it)

    if pos <= 0:
        cond.append(c*(2.0/a)*ns**2*alt_ones(nr, 0))

    if use_parity_bc and pos == 0:
        t = cond[0].copy()
        cond[0] = (cond[0] + cond[1])/2.0
        cond[1] = (t - cond[1])/2.0

    return np.array(cond)

def tau_diff2(nr, pos, coeffs = None):
    """Create the second deriviative tau line(s)"""

    assert(coeffs.get('a', None) is not None)
    assert(coeffs.get('b', None) is not None)

    if coeffs is None:
        raise RuntimeError
    else:
        it = coeff_iterator(coeffs.get('c', None), pos)

    a = coeffs['a']
    b = coeffs['b']

    cond = []
    c = next(it)
    ns = np.arange(0,nr)
    if pos >= 0:
        cond.append(c*(2.0/(3.0*a**2))*(ns**4 - ns**2))
        c = next(it)

    if pos <= 0:
        cond.append(c*(2.0/(3.0*a**2))*(ns**4 - ns**2)*alt_ones(nr, 1))

    if use_parity_bc and pos == 0:
        t = cond[0].copy()
        cond[0] = (cond[0] + cond[1])/2.0
        cond[1] = (t - cond[1])/2.0

    return np.array(cond)

def tau_rdiffdivr(nr, pos, coeffs = None):
    """Create the r D 1/r tau line(s)"""

    assert(coeffs.get('a', None) is not None)
    assert(coeffs.get('b', None) is not None)

    if coeffs is None:
        raise RuntimeError
    else:
        it = coeff_iterator(coeffs.get('c', None), pos)

    a = coeffs['a']
    b = coeffs['b']

    cond = []
    c = next(it) 
    ns = np.arange(0,nr)
    if pos >= 0:
        cond.append(c*((1.0/a)*ns**2 - (1.0/(a+b)))*tau_c())
        cond[-1][0] /= tau_c()
        c = next(it)

    if pos <= 0:
        cond.append(c*((1.0/a)*ns**2 + (1.0/(-a+b)))*tau_c()*alt_ones(nr, 0))
        cond[-1][0] /= tau_c()

    if use_parity_bc and pos == 0:
        t = cond[0].copy()
        cond[0] = (cond[0] + cond[1])/2.0
        cond[1] = (t - cond[1])/2.0

    return np.array(cond)

def tau_insulating(nr, pos, coeffs = None):
    """Create the insulating boundray tau line(s)"""

    assert(coeffs.get('a', None) is not None)
    assert(coeffs.get('b', None) is not None)
    assert(coeffs.get('l', None) is not None)

    if coeffs is None:
        raise RuntimeError
    else:
        it = coeff_iterator(coeffs.get('c', None), pos)

    a = coeffs['a']
    b = coeffs['b']
    l = coeffs['l']

    cond = []
    c = next(it)
    ns = np.arange(0,nr)
    if pos >= 0:
        cond.append(c*((2.0/a)*ns**2 + ((l+1.0)/(a+b))*tau_c()))
        cond[-1][0] /= tau_c()
        c = next(it)

    if pos <= 0:
        cond.append(c*((2.0/a)*ns**2 + (l/(-a+b))*tau_c())*alt_ones(nr, 0))
        cond[-1][0] /= tau_c()

    if use_parity_bc and pos == 0:
        t = cond[0].copy()
        cond[0] = (cond[0] + cond[1])/2.0
        cond[1] = (t - cond[1])/2.0

    return np.array(cond)

def tau_value_diff(nr, pos, coeffs = None):
    """Create the no penetration and no-slip tau line(s)"""

    assert(coeffs.get('a', None) is not None)
    assert(coeffs.get('b', None) is not None)

    cond = []
    if pos >= 0:
        cond.append(tau_value(nr,1,coeffs.get('c',None))[0])
        cond.append(tau_diff(nr,1,coeffs)[0])

    if pos <= 0:
        cond.append(tau_value(nr,-1,coeffs.get('c',None))[0])
        cond.append(tau_diff(nr,-1,coeffs)[0])

    if use_parity_bc and pos == 0:
        tv = cond[0].copy()
        td = cond[1].copy()
        cond[0] = (cond[0] + cond[2])/2.0
        cond[1] = (cond[1] + cond[3])/2.0
        cond[2] = (tv - cond[2])/2.0
        cond[3] = (td - cond[3])/2.0

    return np.array(cond)

def tau_value_diff2(nr, pos, coeffs = None):
    """Create the no penetration and stress-free tau line(s)"""

    assert(coeffs.get('a', None) is not None)
    assert(coeffs.get('b', None) is not None)

    cond = []
    if pos >= 0:
        cond.append(tau_value(nr,1,coeffs.get('c',None))[0])
        cond.append(tau_diff2(nr,1,coeffs)[0])

    if pos <= 0:
        cond.append(tau_value(nr,-1,coeffs.get('c',None))[0])
        cond.append(tau_diff2(nr,-1,coeffs)[0])

    if use_parity_bc and pos == 0:
        tv = cond[0].copy()
        td = cond[1].copy()
        cond[0] = (cond[0] + cond[2])/2.0
        cond[1] = (cond[1] + cond[3])/2.0
        cond[2] = (tv - cond[2])/2.0
        cond[3] = (td - cond[3])/2.0

    return np.array(cond)

def tau_last(nr, nrow):
    """Create the last modes to zero tau line(s)"""

    cond = np.zeros((nrow, nr))
    for j in range(0, nrow):
        cond[j,nr-nrow+j] = tau_c()

    return cond

def stencil(nr, bc):
    """Create a Galerkin stencil matrix"""

    if bc[0] == -10:
        mat = stencil_value(nr, 1, bc.get('c',None))
    elif bc[0] == -11:
        mat = stencil_value(nr, -1, bc.get('c',None))
    elif bc[0] == -12:
        mat = stencil_value(nr, 1, bc.get('c',None))
    elif bc[0] == -13:
        mat = stencil_value(nr, -1, bc.get('c',None))
    elif bc[0] == -20:
        mat = stencil_value(nr, 0, bc.get('c',None))
    elif bc[0] == -21:
        mat = stencil_diff(nr, 0, bc.get('c',None))
    elif bc[0] == -22:
        mat = stencil_rdiffdivr(nr, 0, bc.get('c',None))
    elif bc[0] == -23:
        mat = stencil_insulating(nr, 0, bc.get('c',None))
    elif bc[0] == -40:
        mat = stencil_value_diff(nr, 0, bc.get('c',None))
    elif bc[0] == -41:
        mat = stencil_value_diff2(nr, 0, bc.get('c',None))
    elif bc[0] < -1 and bc[0] > -5:
        mat = restrict_eye(nr, 'cr', -bc[0])

    return mat

def apply_galerkin(mat, bc):
    """Apply a Galerkin stencil on the matrix"""
    
    nr = mat.shape[0]
    mat = mat*stencil(nr, bc)
    return mat

def restrict_eye(nr, t, q):
    """Create the non-square identity to restrict matrix"""

    if t == 'rt':
        offsets = [q]
        diags = [[1]*(nr-q)]
        nrows = nr - q
        ncols = nr
    elif t == 'rb':
        offsets = [0]
        diags = [[1]*(nr-q)]
        nrows = nr - q
        ncols = nr
    elif t == 'cl':
        offsets = [-q]
        diags = [[1]*(nr-q)]
        nrows = nr
        ncols = nr - q
    elif t == 'cr':
        offsets = [0]
        diags = [[1]*(nr-q)]
        nrows = nr
        ncols = nr - q

    return spsp.diags(diags, offsets, (nrows, ncols))

def stencil_value(nr, pos, coeffs = None):
    """Create stencil matrix for a zero boundary value"""

    assert(coeffs.get('a', None) is not None)
    assert(coeffs.get('b', None) is not None)
    assert(coeffs.get('c', None) is None)

    ns = np.arange(0,nr,1)
    if pos == 0:
        offsets = [-2, 0]
        sgn = -1.0
    else:
        offsets = [-1, 0]
        sgn = -pos 

    # Generate subdiagonal
    def d_1(n):
        return galerkin_c(n+offsets[0])*sgn

    # Generate diagonal
    def d0(n):
        return np.ones(n.shape)

    ds = [d_1, d0]
    diags = utils.build_diagonals(ns, -1, ds, offsets, None, False)
    diags[-1] = diags[-1][0:nr+offsets[0]]

    return spsp.diags(diags, offsets, (nr,nr+offsets[0]))

def stencil_diff(nr, pos, coeffs = None):
    """Create stencil matrix for a zero 1st derivative"""

    assert(coeffs.get('a', None) is not None)
    assert(coeffs.get('b', None) is not None)
    assert(coeffs.get('c', None) is None)

    ns = np.arange(0,nr,1)
    if pos == 0:
        offsets = [-2, 0]
        sgn = -1.0
    else:
        offsets = [-1, 0]
        sgn = -pos 

    # Generate subdiagonal
    def d_1(n):
        return sgn*(n+offsets[0])**2/n**2

    # Generate diagonal
    def d0(n):
        return np.ones(n.shape)

    ds = [d_1, d0]
    diags = utils.build_diagonals(ns, -1, ds, offsets, None, False)
    diags[-1] = diags[-1][0:nr+offsets[0]]

    return spsp.diags(diags, offsets, (nr,nr+offsets[0]))

def stencil_rdiffdivr(nr, pos, coeffs = None):
    """Create stencil matrix for a zero r D 1/r derivative"""

    assert(coeffs.get('a', None) is not None)
    assert(coeffs.get('b', None) is not None)
    assert(coeffs.get('c', None) is None)
    assert(pos == 0)

    a = coeffs['a']
    b = coeffs['b']

    ns = np.arange(0,nr,1)
    offsets = [-2, -1, 0]

    # Generate 2nd subdiagonal
    def d_2(n):
        #val_num = a**2*((n - 3.0)**2*n**2 - 2.0) - b**2*(n**2 - 3.0*n + 2.0)**2
        #val_den = -a**2*((n - 2.0)*n - 1.0)*(n**2 - 2.0) + b**2*(n - 1.0)**2*n**2
        val_num = (n - 2.0)*(b**2*(n - 2.0)*(n - 1.0) - a**2*(n - 3.0)*n)
        val_den = n*(a**2*(n - 2.0)*(n + 1.0) - b**2*(n - 1.0)*n)
        val = val_num/val_den
        for i,j in enumerate(n):
            if j == 2:
                #val[i] = a**2/(2.0*a**2 + 4.0*b**2)
                val[i] = 0
            if j > 2:
                break

        return val

    # Generate 1st subdiagonal
    def d_1(n):
        #val_num = -8.0*a*b*n
        #val_den = a**2*(n**2 - 2.0)*(n*(n + 2.0) - 1.0) - b**2*n**2*(n + 1.0)**2
        val_num = -4.0*a*b
        val_den = (n + 1.0)*(a**2*(n**2 + n - 2.0) - b**2*n*(n + 1.0))
        val = val_num/val_den
        for i,j in enumerate(n):
            if j == 1:
                #val[i] = 2.0*a*b/(a**2 + 2.0*b**2)
                val[i] = a/(2.0*b)
            if j > 1:
                break

        return val

    # Generate diagonal
    def d0(n):
        return np.ones(n.shape)

    ds = [d_2, d_1, d0]
    diags = utils.build_diagonals(ns, -1, ds, offsets, None, False)
    diags[-1] = diags[-1][0:nr+offsets[0]]

    return spsp.diags(diags, offsets, (nr,nr+offsets[0]))

def stencil_insulating(nr, pos, coeffs = None):
    """Create stencil matrix for an insulating boundary"""

    assert(coeffs.get('a', None) is not None)
    assert(coeffs.get('b', None) is not None)
    assert(coeffs.get('c', None) is None)
    assert(coeffs.get('l', None) is not None)
    assert(pos == 0)

    a = coeffs['a']
    b = coeffs['b']
    l = coeffs['l']

    ns = np.arange(0,nr,1)
    offsets = [-2, -1, 0]

    # Generate 2nd subdiagonal
    def d_2(n):
        val_num = a**2*(2.0*l*(l+1.0)-2.0*(n-3.0)*n*((n-3.0)*n+5.0)-13.0)+a*b*(2.0*l+1.0)*(2.0*(n-3.0)*n+5.0)+2.0*b**2*(n**2-3.0*n+2.0)**2 
        val_den = a**2*(2.0*l*(l+1.0)-2.0*(n-1.0)*n*((n-1.0)*n+1.0)-1.0)+a*b*(2.0*l+1.0)*(2.0*(n-1.0)*n+1.0)+2.0*b**2*(n-1.0)**2.0*n**2
        val = -val_num/val_den
        for i,j in enumerate(n):
            if j == 2:
                corr_num = a*(a*(2.0*l**2+2.0*l-1.0)+2.0*b*l+b)
                corr_den = 2.0*(a**2*(2.0*l**2+2.0*l-13.0)+5.0*a*(2.0*b*l+b)+8.0*b**2)
                val[i] = -corr_num/corr_den
            if j > 2:
                break

        return val

    # Generate 1st subdiagonal
    def d_1(n):
        val_num = 4.0*a*n*((2.0*l+1.0)*a - b)
        val_den = a**2*(2.0*l*(l+1.0)-2.0*n*(n+1.0)*(n**2+n+1.0)-1.0)+a*b*(2.0*l+1.0)*(2.0*n*(n+1.0)+1.0)+2.0*b**2*n**2*(n+1.0)**2
        val = val_num/val_den
        for i,j in enumerate(n):
            if j == 1:
                corr_num = 2.0*a*(2.0*a*l+a-b)
                corr_den = a**2*(2.0*l**2+2.0*l-13.0)+5.0*a*(2.0*b*l+b)+8.0*b**2
                val[i] = corr_num/corr_den
            if j > 1:
                break

        return val

    # Generate diagonal
    def d0(n):
        return np.ones(n.shape)

    ds = [d_2, d_1, d0]
    diags = utils.build_diagonals(ns, -1, ds, offsets, None, False)
    diags[-1] = diags[-1][0:nr+offsets[0]]

    return spsp.diags(diags, offsets, (nr,nr+offsets[0]))

def stencil_diff2(nr, pos, coeffs = None):
    """Create stencil matrix for a zero 2nd derivative"""

    assert(coeffs.get('a', None) is not None)
    assert(coeffs.get('b', None) is not None)
    assert(coeffs.get('c', None) is None)

    ns = np.arange(0,nr,1)
    if pos == 0:
        offsets = [-2, 0]

        # Generate subdiagonal
        def d_1(n):
            return -(n - 3.0)*(n - 2.0)**2/(n**2*(n + 1.0))

    else:
        offsets = [-1, 0]

        # Generate subdiagonal
        def d_1(n):
            return -pos*(n - 2.0)*(n - 1.0)/(n*(n + 1.0))

    # Generate diagonal
    def d0(n):
        return np.ones(n.shape)

    ds = [d_1, d0]
    diags = utils.build_diagonals(ns, -1, ds, offsets, None, False)
    diags[-1] = diags[-1][0:nr+offsets[0]]

    return spsp.diags(diags, offsets, (nr,nr+offsets[0]))

def stencil_value_diff(nr, pos, coeffs = None):
    """Create stencil matrix for a zero boundary value and a zero 1st derivative"""

    assert(coeffs.get('a', None) is not None)
    assert(coeffs.get('b', None) is not None)
    assert(coeffs.get('c', None) is None)
    assert(pos == 0)

    ns = np.arange(0,nr,1)
    offsets = [-4, -2, 0]

    # Generate 2nd subdiagonal
    def d_2(n):
        val = (n - 3.0)/(n - 1.0)
        for i,j in enumerate(n):
            if j == 4:
                val[i] = 1.0/6.0 
            if j > 4:
                break

        return val

    # Generate 1st subdiagonal
    def d_1(n):
        val = -2.0*n/(n + 1.0)
        for i,j in enumerate(n):
            if j == 2:
                val[i] = -2.0/3.0
            if j > 2:
                break

        return val

    # Generate diagonal
    def d0(n):
        return np.ones(n.shape)

    ds = [d_2, d_1, d0]
    diags = utils.build_diagonals(ns, -1, ds, offsets, None, False)
    diags[-1] = diags[-1][0:nr+offsets[0]]

    return spsp.diags(diags, offsets, (nr,nr+offsets[0]))

def stencil_value_diff2(nr, pos, coeffs = None):
    """Create stencil matrix for a zero boundary value and a zero 2nd derivative"""

    assert(coeffs.get('a', None) is not None)
    assert(coeffs.get('b', None) is not None)
    assert(coeffs.get('c', None) is None)
    assert(pos == 0)

    ns = np.arange(0,nr,1)
    offsets = [-4, -2, 0]

    # Generate 2nd subdiagonal
    def d_2(n):
        val_num = (n - 3.0)*(2.0*n**2 - 12.0*n + 19.0)
        val_den = (n - 1.0)*(2.0*n**2 - 4.0*n + 3.0)
        val = val_num/val_den
        for i,j in enumerate(n):
            if j == 4:
                val[i] = 1.0/38.0
            if j > 4:
                break

        return val

    # Generate 1st subdiagonal
    def d_1(n):
        val_num = -2.0*n*(2.0*n**2 + 7.0)
        val_den = (n + 1.0)*(2.0*n**2 + 4.0*n + 3.0)
        val = val_num/val_den
        for i,j in enumerate(n):
            if j == 2:
                val[i] = -10.0/19.0
            if j > 2:
                break

        return val

    # Generate diagonal
    def d0(n):
        return np.ones(n.shape)

    ds = [d_2, d_1, d0]
    diags = utils.build_diagonals(ns, -1, ds, offsets, None, False)
    diags[-1] = diags[-1][0:nr+offsets[0]]

    return spsp.diags(diags, offsets, (nr,nr+offsets[0]))

def tau_c():
    """Compute the chebyshev normalisation c factor"""

    return 2.0

def galerkin_c(n):
    """Compute the chebyshev normalisation c factor for galerkin boundary"""

    val = np.ones(n.shape)

    for i, j in enumerate(n):
        if j == 0:
            val[i] = 0.5
        if j > 0:
            break

    return val

def coeff_iterator(coeffs, pos):
    """Return an iterator over the constants"""

    if coeffs is None:
        it = itertools.cycle([1.0])
    else:
        try:
            if len(coeffs) == (1 + (pos == 0)):
                it = iter(coeffs)
            elif len(coeffs) == 1:
                it = itertools.cycle(coeffs)
            else:
                raise RuntimeError
        except:
            it = itertools.cycle([coeffs])

    return it

def alt_ones(nr, parity):
    """Get array of alternating 1 and -1. Parity is the parity of the -1"""

    if parity == 0:
        return np.cumprod(-np.ones(nr))
    else:
<<<<<<< HEAD
        return -np.cumprod(-np.ones(nr))
=======
        return -np.cumprod(-np.ones(nr))

def apply_inhomogeneous(mat, modes, bc, ordering = 'SLFl', location = 't', nr = None):
    """Add inhomogeneous conditions to the matrix"""


    mat = mat.tolil()
    if location == 't':
        s = 0
    elif location == 'b':
        s = mat.shape[0]-nbc

    if bc[0] == 24:
        mat = inh_couette(mat, s, modes, bc.get('c',None), ordering, nr)

    if not spsp.isspmatrix_coo(mat):
        mat = mat.tocoo()

    return mat

def inh_couette(mat, s, modes, coeffs, ordering = 'SLFl', nr= None):
    """Set inhomogeneous constrain for toroidal Couette"""

    assert(coeffs.get('c', None) is not None)

    if ordering=='SLFm':
        assert(coeffs.get('m',None) is not None)

        if coeffs.get('axis',None) is None:
            if coeffs['m'] == 0:
                for i, l in enumerate(modes):
                    if l==1:
                        norm = np.sqrt(3.0/(4.0*np.pi))

                        mat[nr*i+s+1,0] += coeffs['c']/norm

        elif coeffs.get('axis', None) == 'x':
            if coeffs['m'] == 1:
                for i, l in enumerate(modes):
                    if l == 1:
                        norm = -np.sqrt(3 / (8.0 * np.pi))
                        factor = 2.
                        mat[nr*i + s + 1, 0] += coeffs['c'] / norm / factor

    else: # i.e. SLFl
        assert(coeffs.get('l', None) is not None)
        #assert(coeffs.get('axis',None) is not None)

        if coeffs['l'] == 1:
            for i, m in enumerate(modes):
                if coeffs.get('axis', None) is None:
                    if m == 0:
                        norm = np.sqrt(3.0/(4.0*np.pi))
                        mat[s+1,i] += coeffs['c']/norm
                elif coeffs.get('axis', None) == 'x':
                    if m==1:
                        norm = -np.sqrt(3/(8.0*np.pi))
                        factor = 2.
                        mat[s+1,i] += coeffs['c']/norm/factor

    return mat
>>>>>>> 7d9663ec
<|MERGE_RESOLUTION|>--- conflicted
+++ resolved
@@ -90,6 +90,8 @@
         cond = tau_rdiffdivr(mat.shape[1], 0, bc.get('c',None))
     elif bc[0] == 23:
         cond = tau_insulating(mat.shape[1], 0, bc.get('c',None))
+    elif bc[0] == 24:
+        cond = tau_couette(mat.shape[1], 0, bc.get('c',None))
     elif bc[0] == 40:
         cond = tau_value_diff(mat.shape[1], 0, bc.get('c',None))
     elif bc[0] == 41:
@@ -268,6 +270,16 @@
         cond[1] = (t - cond[1])/2.0
 
     return np.array(cond)
+
+def tau_couette(nr, pos, coeffs = None):
+    """Create the toroidal Couette boundray tau line(s)"""
+
+    assert(coeffs.get('c', None) is not None)
+    #TODO: think of the ordering
+    #assert(coeffs.get('l', None) is not None)
+    assert(pos == 0)
+
+    return tau_value(nr, 0, None)
 
 def tau_value_diff(nr, pos, coeffs = None):
     """Create the no penetration and no-slip tau line(s)"""
@@ -723,9 +735,6 @@
     if parity == 0:
         return np.cumprod(-np.ones(nr))
     else:
-<<<<<<< HEAD
-        return -np.cumprod(-np.ones(nr))
-=======
         return -np.cumprod(-np.ones(nr))
 
 def apply_inhomogeneous(mat, modes, bc, ordering = 'SLFl', location = 't', nr = None):
@@ -787,4 +796,3 @@
                         mat[s+1,i] += coeffs['c']/norm/factor
 
     return mat
->>>>>>> 7d9663ec
