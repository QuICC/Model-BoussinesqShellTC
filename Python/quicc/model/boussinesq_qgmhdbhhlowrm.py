--- conflicted
+++ resolved
@@ -70,8 +70,8 @@
 
         # Explicit nonlinear terms
         elif timing == self.EXPLICIT_NONLINEAR:
-#            if field_row in [("temperature",""), ("streamfunction",""), ("velocityz",""), ("dz_meantemperature",""), ("fbx",""), ("fby",""), ("fbz","")]:
-            if field_row in [("temperature",""), ("streamfunction",""), ("velocityz",""), ("dz_meantemperature",""), ("fbx",""), ("fby",""), ("fbz","velocityx","velocityy","")]:
+#            if field_row in [("temperature",""), ("streamfunction",""), ("velocityz",""), ("dz_meantemperature",""), ("fbx",""), ("fby",""), ("fbz",""), ("emfx",""), ("emfy",""), ("pressure","")]:
+            if field_row in [("temperature",""), ("streamfunction",""), ("velocityz",""), ("dz_meantemperature",""), ("fbx",""), ("fby",""), ("fbz","")]:
                 fields = [field_row]
             else:
                 fields = []
@@ -80,19 +80,12 @@
         elif timing == self.EXPLICIT_NEXTSTEP:
             if field_row == ("vorticityz",""):
                 fields = [("streamfunction","")]
-<<<<<<< HEAD
-#            elif field_row == ("velocityx",""):
-#                fields = [("streamfunction","")]
-#            elif field_row == ("velocityy",""):
-#                fields = [("streamfunction","")]
-=======
             elif field_row == ("velocityx",""):
                 fields = [("streamfunction","")]
             elif field_row == ("velocityy",""):
                 fields = [("streamfunction","")]
             elif field_row == ("fjz",""):
                 fields = [("fbx",""), ("fby","")] # this line works fine
->>>>>>> 38a20fe4
             else:
                 fields = []
 
@@ -293,18 +286,6 @@
             else:
                 mat = geo.qid(res[0], 0, bc, -1/(kx**2 + ky**2))
 
-        elif field_row == ("velocityx","") and field_col == field_row:
-            if eigs[0] == 0 and eigs[1] == 0:
-                mat = geo.zblk(res[0],bc)
-            else:
-                mat = geo.qid(res[0], 0, bc, -1)
-
-        elif field_row == ("velocityy","") and field_col == field_row:
-            if eigs[0] == 0 and eigs[1] == 0:
-                mat = geo.zblk(res[0],bc)
-            else:
-                mat = geo.qid(res[0], 0, bc, -1)
-
         if mat is None:
             raise RuntimeError("Equations are not setup properly!")
 
@@ -321,12 +302,6 @@
         bc = self.convert_bc(eq_params,eigs,bcs,field_row,field_col)
         if field_row == ("vorticityz","") and field_col == ("streamfunction",""):
             mat = geo.qid(res[0],0, bc, -(kx**2 + ky**2))
-<<<<<<< HEAD
-#        elif field_row == ("velocityx","") and field_col == ("streamfunction",""):
-#            mat = geo.qid(res[0],0, bc, -ky*1j)
-#        elif field_row == ("velocityy","") and field_col == ("streamfunction",""):
-#            mat = geo.qid(res[0],0, bc, kx*1j)
-=======
 
         if field_row == ("fjz","") and field_col == ("fbx",""):
             mat = geo.qid(res[0],0, bc, -1j*ky)
@@ -340,7 +315,6 @@
         elif field_row == ("velocityy","") and field_col == ("streamfunction",""):
             mat = geo.qid(res[0],0, bc, kx*1j)
 
->>>>>>> 38a20fe4
         if mat is None:
             raise RuntimeError("Equations are not setup properly!")
 
