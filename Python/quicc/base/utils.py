--- conflicted
+++ resolved
@@ -95,17 +95,10 @@
    
     return spsp.block_diag(tmp, format='coo')
 
-<<<<<<< HEAD
 def build_block_vector(fields, func, func_args, restriction = None):
 
     if restriction is None:
         restrict = [None] * len(fields)
-=======
-def build_diag_stack(fields, func, func_args, restriction = None):
-
-    if restriction is None:
-        restrict = [None]*len(fields)
->>>>>>> d38bb619
     else:
         try:
             n = len(restriction[0])
@@ -114,22 +107,12 @@
             else:
                 raise RuntimeError('Restriction size does not match number of fields')
         except TypeError:
-<<<<<<< HEAD
-            restrict = [restriction] * len(fields)
-
-    tmp = []
-
-    for j, field_col in enumerate(fields):
-        args = func_args + (field_col,field_col)
-        tmp.append(func(*args, restriction=restrict[j]))
-=======
             restrict = [restriction]*len(fields)
 
     tmp = []
     for j, field_row in enumerate(fields):
         args = func_args + (field_row,field_row)
         tmp.append(func(*args, restriction = restrict[j]))
->>>>>>> d38bb619
 
     return spsp.vstack(tmp, format='coo')
 
