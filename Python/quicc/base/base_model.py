"""Module provides the functions required for any model"""

from __future__ import division
from __future__ import unicode_literals

verbose_write_mtx = False
if verbose_write_mtx:
    import scipy.io as io
    import os

    def make_single_name(fields, bcs):
        pid = str(os.getpid())
        return str(bcs["bcType"]) + "_" + fields[0][0] + '_' + fields[0][1] + '_' + pid

    def make_double_name(field_row, field_col, bcs):
        pid = str(os.getpid())
        return ''.join(field_row) + '_' + ''.join(field_col) + '_' + str(bcs["bcType"]) + "_" + pid

import scipy.sparse as spsp
import quicc.base.utils as utils


class BaseModel:
    """Base class for all the models"""

    linearize = False

    use_galerkin = False

    SOLVER_HAS_BC = 0
    SOLVER_NO_TAU = 1
    STENCIL = 2
    FIELD_TO_RHS = 3

    SLOWEST_SINGLE_RHS = 0
    SLOWEST_MULTI_RHS = 1
    MODE = 2
    SINGLE = 3

    EXPLICIT_LINEAR = 0
    EXPLICIT_NONLINEAR = 1
    EXPLICIT_NEXTSTEP = 2

    def time(self, res, eq_params, eigs, bcs, fields, restriction = None):
        """Create the time derivative operator"""

        mat = utils.build_diag_matrix(fields, self.time_block, (res,eq_params,eigs,bcs), restriction = restriction)
        if verbose_write_mtx:
            fname = "matrix_time_" + make_single_name(fields, bcs)
            for e in eigs:
                fname = fname + "_" + str(e)
            io.mmwrite(fname + ".mtx", mat)
        return mat

    def implicit_linear(self, res, eq_params, eigs, bcs, fields, restriction = None):
        """Create the implicit linear operator"""

        mat = utils.build_block_matrix(fields, self.implicit_block, (res,eq_params,eigs,bcs), restriction = restriction)
        if verbose_write_mtx:
            fname = "matrix_linear_" + make_single_name(fields, bcs)
            for e in eigs:
                fname = fname + "_" + str(e)
            io.mmwrite(fname  + ".mtx", mat)
        return mat

    def boundary(self, res, eq_params, eigs, bcs, fields, restriction = None):
        """Create the boundary operator"""

        mat = utils.build_block_matrix(fields, self.boundary_block, (res,eq_params,eigs,bcs), restriction = restriction)
        if verbose_write_mtx:
            fname = "matrix_boundary_" + make_single_name(fields, bcs)
            for e in eigs:
                fname = fname + "_" + str(e)
            io.mmwrite(fname  + ".mtx", mat)
        return mat

    def inhomogeneous(self, res, eq_params, eigs, bcs, modes, fields, restriction = None):
        """Create the boundary operator"""
<<<<<<< HEAD
        mat = utils.build_block_vector(fields, self.inhomogeneous_block, (res,eq_params,eigs,bcs,modes), restriction = restriction)
=======

        mat = utils.build_diag_stack(fields, self.inhomogeneous_block, (res,eq_params,eigs,bcs,modes), restriction = restriction)
>>>>>>> d38bb619
        if verbose_write_mtx:
            fname = "matrix_inhomogeneous_" + make_single_name(fields, bcs)
            for e in eigs:
                fname = fname + "_" + str(e)
            io.mmwrite(fname  + ".mtx", mat)
        print('total inhomogeneous rhs: ', mat.shape, mat)
        return mat

    def explicit_linear(self, res, eq_params, eigs, bcs, field_row, field_col, restriction = None):
        """Create the explicit linear operator"""

        mat = self.explicit_block(res, eq_params, eigs, bcs, field_row, field_col, restriction = restriction)
        if verbose_write_mtx:
            fname = "matrix_explicit_linear_" + make_double_name(field_row, field_col, bcs)
            for e in eigs:
                fname = fname + "_" + str(e)
            io.mmwrite(fname + ".mtx", mat)
        return mat

    def explicit_nonlinear(self, res, eq_params, eigs, bcs, field_row, field_col, restriction = None):
        """Create the explicit linear operator"""

        mat = self.nonlinear_block(res, eq_params, eigs, bcs, field_row, field_col, restriction = restriction)
        if verbose_write_mtx:
            fname = "matrix_explicit_nonlinear_" + make_double_name(field_row, field_col, bcs)
            for e in eigs:
                fname = fname + "_" + str(e)
            io.mmwrite(fname + ".mtx", mat)
        return mat

    def explicit_nextstep(self, res, eq_params, eigs, bcs, field_row, field_col, restriction = None):
        """Create the explicit linear operator"""

        mat = self.nextstep_block(res, eq_params, eigs, bcs, field_row, field_col, restriction = restriction)
        if verbose_write_mtx:
            fname = "matrix_explicit_nextstep_" + make_double_name(field_row, field_col, bcs)
            for e in eigs:
                fname = fname + "_" + str(e)
            io.mmwrite(fname + ".mtx", mat)
        return mat

    def compile_equation_info(self, res, field_row, is_complex, index_mode):
        """Collect all equation info together"""

        # Implicit field coupling
        im_fields = self.implicit_fields(field_row)
        # Additional explicit linear fields
        lin_fields = self.explicit_fields(self.EXPLICIT_LINEAR, field_row)
        # Additional explicit nonlinear fields
        nl_fields = self.explicit_fields(self.EXPLICIT_NONLINEAR, field_row)
        # Additional explicit update for next step linear fields
        next_fields = self.explicit_fields(self.EXPLICIT_NEXTSTEP, field_row)

        return (is_complex, im_fields, lin_fields, nl_fields, next_fields, index_mode)

    def operator_info(self, res, eigs, bcs, field_row):
        """Combine block sizes into global operator info"""

        # Implicit field coupling
        im_fields = self.implicit_fields(field_row)

        # Compute block info
        info = self.block_size(res, eigs, bcs, field_row)

        # Compute system size
        sys_n = 0
        for f in im_fields:
            sys_n += self.block_size(res, eigs, bcs, f)[1]
        
        if sys_n == 0:
            sys_n = info[1]
        info = info + (sys_n,)

        return info

    def stability_sizes(self, res, eigs, bcs):
        """Get the block sizes in the stability calculation matrix"""

        # Block sizes
        blocks = []
        for f in self.stability_fields():
            blocks.append(self.block_size(res, eigs, bcs, f)[1])

        # Invariant size (local dimension in spectral space, no restriction)
        invariant = (res[0],)*len(self.stability_fields())

        # Index shift
        shift = 0

        return (blocks, invariant, shift)

    def automatic_parameters(self, eq_params):
        """Extend parameters with automatically computable values"""

        return dict()

    def convert_bc(self, eq_params, eigs, bcs, field_row, field_col):
        """Convert simulation input boundary conditions to ID"""

        raise NotImplementedError("Model cannot be used for linear stability calculations!")

    def block_size(self, res, eigs, bcs, field_row):
        """Create block size information"""

        raise NotImplementedError("Operator block sizes have not been defined!")

    def stability_fields(self):
        """Get the list of fields needed for linear stability calculations"""

        raise NotImplementedError("Model cannot be used for linear stability calculations!")

    def implicit_fields(self, field_row):
        """Get the list of coupled fields in solve"""

        raise NotImplementedError("Model should implement this method!")

    def explicit_fields(self, timing, field_row):
        """Get the list of fields with explicit dependence"""

        raise NotImplementedError("Model should implement this method!")

    def boundary_block(self, res, eq_params, eigs, bcs, field_row, field_col, restriction = None):
        """Create matrix block for boundary operator"""

        raise NotImplementedError("Model should implement this method!")

    def implicit_block(self, res, eq_params, eigs, bcs, field_row, field_col, restriction = None):
        """Create matrix block for implicit operator"""

        raise NotImplementedError("Model should implement this method!")

    def explicit_block(self, res, eq_params, eigs, bcs, field_row, field_col, restriction = None):
        """Create matrix block for explicit linear term"""

        raise NotImplementedError("Model should implement this method!")

    def nonlinear_block(self, res, eq_params, eigs, bcs, field_row, field_col, restriction = None):
        """Create matrix block for explicit nonlinear term"""

        raise NotImplementedError("Model should implement this method!")

    def nextstep_block(self, res, eq_params, eigs, bcs, field_row, field_col, restriction = None):
        """Create matrix block for explicit nextstep update"""

        raise NotImplementedError("Model should implement this method!")

    def stencil(self, res, eq_params, eigs, bcs, field_row, make_square):
        """Create the galerkin stencil"""

        raise NotImplementedError("Stencil needs to be implemented in model!")

    def inhomogeneous_block(self, res, eq_params, eigs, bcs, modes, field_row, field_col, restriction = None):
        """Create matrix block for inhomogeneous boundary operator"""
        return spsp.lil_matrix((1,1))<|MERGE_RESOLUTION|>--- conflicted
+++ resolved
@@ -76,12 +76,7 @@
 
     def inhomogeneous(self, res, eq_params, eigs, bcs, modes, fields, restriction = None):
         """Create the boundary operator"""
-<<<<<<< HEAD
         mat = utils.build_block_vector(fields, self.inhomogeneous_block, (res,eq_params,eigs,bcs,modes), restriction = restriction)
-=======
-
-        mat = utils.build_diag_stack(fields, self.inhomogeneous_block, (res,eq_params,eigs,bcs,modes), restriction = restriction)
->>>>>>> d38bb619
         if verbose_write_mtx:
             fname = "matrix_inhomogeneous_" + make_single_name(fields, bcs)
             for e in eigs:
