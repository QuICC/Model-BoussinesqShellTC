"""Module provides functions to generate the boundary conditions in a cartesian 1D geometry"""

from __future__ import division
from __future__ import unicode_literals

import numpy as np
import scipy.sparse as spsp
import itertools

import geomhdiscc.base.utils as utils


use_parity_bc = False

def no_bc():
    """Get a no boundary condition flag"""

    return {0:0}

def constrain(mat, bc, location = 't'):
    """Contrain the matrix with the (Tau or Galerkin) boundary condition"""

    if bc[0] > 0:
        bc_mat = apply_tau(mat, bc, location = location)
    elif bc[0] < 0:
        bc_mat = apply_galerkin(mat, bc)
    else:
        bc_mat = mat

    # top row(s) restriction if required
    if bc.get('rt', 0) > 0:
        bc_mat = restrict_eye(bc_mat.shape[0], 'rt', bc['rt'])*bc_mat

    # bottom row(s) restriction if required
    if bc.get('rb', 0) > 0:
        bc_mat = restrict_eye(bc_mat.shape[0], 'rb', bc['rb'])*bc_mat

    # left columns restriction if required
    if bc.get('cl', 0) > 0:
        bc_mat = bc_mat*restrict_eye(bc_mat.shape[1], 'cl', bc['cl'])

    # right columns restriction if required
    if bc.get('cr', 0) > 0:
        bc_mat = bc_mat*restrict_eye(bc_mat.shape[1], 'cr', bc['cr'])

    # top row(s) zeroing if required
    if bc.get('zt', 0) > 0:
        bc_mat = bc_mat.tolil()
        bc_mat[0:bc['zt'],:] = 0
        bc_mat = bc_mat.tocoo()

    # bottom row(s) zeroing if required
    if bc.get('zb', 0) > 0:
        bc_mat = bc_mat.tolil()
        bc_mat[-bc['zb']:,:] = 0
        bc_mat = bc_mat.tocoo()

    # left columns zeroing if required
    if bc.get('zl', 0) > 0:
        bc_mat = bc_mat.tolil()
        bc_mat[:, 0:bc['zt']] = 0
        bc_mat = bc_mat.tocoo()

    # right columns zeroing if required
    if bc.get('zr', 0) > 0:
        bc_mat = bc_mat.tolil()
        bc_mat[:, -bc['zr']:] = 0
        bc_mat = bc_mat.tocoo()

    return bc_mat

def apply_tau(mat, bc, location = 't'):
    """Add Tau lines to the matrix"""

    if bc[0] == 10:
        cond = tau_value(mat.shape[1], 1, bc.get('c',None))
    elif bc[0] == 11:
        cond = tau_value(mat.shape[1], -1, bc.get('c',None))
    elif bc[0] == 12:
        cond = tau_diff(mat.shape[1], 1, bc.get('c',None))
    elif bc[0] == 13:
        cond = tau_diff(mat.shape[1], -1, bc.get('c',None))
    elif bc[0] == 14:
        cond = tau_diff2(mat.shape[1], 1, bc.get('c',None))
    elif bc[0] == 15:
        cond = tau_diff2(mat.shape[1], -1, bc.get('c',None))
    elif bc[0] == 16:
        cond = tau_integral(mat.shape[1], 1, bc.get('c',None))
    elif bc[0] == 20:
        cond = tau_value(mat.shape[1], 0, bc.get('c',None))
    elif bc[0] == 21:
        cond = tau_diff(mat.shape[1], 0, bc.get('c',None))
    elif bc[0] == 22:
        cond = tau_diff2(mat.shape[1], 0, bc.get('c',None))
    elif bc[0] == 40:
        cond = tau_value_diff(mat.shape[1], 0, bc.get('c',None))
    elif bc[0] == 41:
<<<<<<< HEAD
        cond = tau_value_diff2(mat.shape[0], 0, bc.get('c',None))
    # Last mode is zero
    elif bc[0] == 99:
        cond = tau_last(mat.shape[0])
=======
        cond = tau_value_diff2(mat.shape[1], 0, bc.get('c',None))
>>>>>>> 16b0b999

    if cond.dtype == 'complex_':
        bc_mat = mat.astype('complex_').tolil()
    else:
        bc_mat = mat.tolil()

    if location == 't':
        bc_mat[0:cond.shape[0],:] = cond
    elif location == 'b':
        bc_mat[-cond.shape[0]:,:] = cond

    return bc_mat

def tau_value(nx, pos, coeffs = None):
    """Create the tau line(s) for a zero boundary value"""
    
    if coeffs is None:
        it = itertools.cycle([1.0])
    else:
        try:
            if len(coeffs) == (1 + (pos == 0)):
                it = iter(coeffs)
            elif len(coeffs) == 1:
                it = itertools.cycle(coeffs)
            else:
                raise RuntimeError
        except:
            it = itertools.cycle([coeffs])

    cond = []
    c = next(it)
    if pos >= 0:
        cond.append([c*tau_c(i) for i in np.arange(0,nx)])
        c = next(it)

    if pos <= 0:
        cond.append([c*tau_c(i)*(-1.0)**i for i in np.arange(0,nx)])

    if use_parity_bc and pos == 0:
        t = cond[0]
        cond[0] = [(cond[0][i] + cond[1][i])/2 for i in np.arange(0,nx)]
        cond[1] = [(t[i] - cond[1][i])/2 for i in np.arange(0,nx)]

    return np.array(cond)

def tau_diff(nx, pos, coeffs = None):
    """Create the tau line(s) for a zero 1st derivative"""

    if coeffs is None:
        it = itertools.cycle([1.0])
    else:
        try:
            if len(coeffs) == (1 + (pos == 0)):
                it = iter(coeffs)
            elif len(coeffs) == 1:
                it = itertools.cycle(coeffs)
            else:
                raise RuntimeError
        except:
            it = itertools.cycle([coeffs])

    cond = []
    c = next(it)
    if pos >= 0:
        cond.append([c*i**2 for i in np.arange(0,nx)])
        c = next(it)

    if pos <= 0:
        cond.append([(-1.0)**(i+1)*c*i**2 for i in np.arange(0,nx)])

    if use_parity_bc and pos == 0:
        t = cond[0]
        cond[0] = [(cond[0][i] + cond[1][i])/2 for i in np.arange(0,nx)]
        cond[1] = [(t[i] - cond[1][i])/2 for i in np.arange(0,nx)]

    return np.array(cond)

def tau_diff2(nx, pos, coeffs = None):
    """Create the tau line(s) for a zero 2nd derivative"""

    if coeffs is None:
        it = itertools.cycle([1.0])
    else:
        try:
            if len(coeffs) == (1 + (pos == 0)):
                it = iter(coeffs)
            elif len(coeffs) == 1:
                it = itertools.cycle(coeffs)
            else:
                raise RuntimeError
        except:
            it = itertools.cycle([coeffs])

    cond = []
    c = next(it)
    if pos >= 0:
        cond.append([c*((1/3)*(i**4 - i**2)) for i in np.arange(0,nx)])
        c = next(it)

    if pos <= 0:
        cond.append([c*(((-1.0)**i/3)*(i**4 - i**2)) for i in np.arange(0,nx)])

    if use_parity_bc and pos == 0:
        t = cond[0]
        cond[0] = [(cond[0][i] + cond[1][i])/2 for i in np.arange(0,nx)]
        cond[1] = [(t[i] - cond[1][i])/2 for i in np.arange(0,nx)]

    return np.array(cond)

def tau_integral(nx, pos, coeffs = None):
    """Create the boundary integral tau line(s)"""

    if coeffs is None:
        it = itertools.cycle([1.0])
    else:
        try:
            if len(coeffs) == (1 + (pos == 0)):
                it = iter(coeffs)
            elif len(coeffs) == 1:
                it = itertools.cycle(coeffs)
            else:
                raise RuntimeError
        except:
            it = itertools.cycle([coeffs])

    cond = []
    c = next(it)
    if pos >= 0:
        tmp = np.zeros((1,nx))
        tmp[0,::2] = [2*(n/(n**2-1) - 1/(n-1)) for n in np.arange(0,nx,2)]
        tmp[0,0] = tmp[0,0]/2
        cond.append(tmp[0,:])
        c = next(it)

    if pos <= 0:
        tmp = np.zeros((1,nx))
        tmp[0,::2] = [2*(n/(n**2-1) - 1/(n-1)) for n in np.arange(0,nx,2)]
        tmp[0,0] = tmp[0,0]/2
        cond.append(tmp[0,:])

    return np.array(cond)

def tau_value_diff(nx, pos, coeffs = None):
    """Create the tau lines for a zero boundary value and a zero 1st derivative"""

    cond = []
    if pos >= 0:
        cond.append(list(tau_value(nx,1,coeffs)[0]))
        cond.append(list(tau_diff(nx,1,coeffs)[0]))

    if pos <= 0:
        cond.append(list(tau_value(nx,-1,coeffs)[0]))
        cond.append(list(tau_diff(nx,-1,coeffs)[0]))

    if use_parity_bc and pos == 0:
        tv = cond[0]
        td = cond[1]
        cond[0] = [(cond[0][i] + cond[2][i])/2 for i in np.arange(0,nx)]
        cond[1] = [(cond[1][i] + cond[3][i])/2 for i in np.arange(0,nx)]
        cond[2] = [(tv[i] - cond[2][i])/2 for i in np.arange(0,nx)]
        cond[3] = [(td[i] - cond[3][i])/2 for i in np.arange(0,nx)]

    return np.array(cond)

def tau_value_diff2(nx, pos, coeffs = None):
    """Create tau lines for a zero boundary value and a zero 2nd derivative """

    cond = []
    if pos >= 0:
        cond.append(list(tau_value(nx,1,coeffs)[0]))
        cond.append(list(tau_diff2(nx,1,coeffs)[0]))

    if pos <= 0:
        cond.append(list(tau_value(nx,-1,coeffs)[0]))
        cond.append(list(tau_diff2(nx,-1,coeffs)[0]))

    if use_parity_bc and pos == 0:
        tv = cond[0]
        td = cond[1]
        cond[0] = [(cond[0][i] + cond[2][i])/2 for i in np.arange(0,nx)]
        cond[1] = [(cond[1][i] + cond[3][i])/2 for i in np.arange(0,nx)]
        cond[2] = [(tv[i] - cond[2][i])/2 for i in np.arange(0,nx)]
        cond[3] = [(td[i] - cond[3][i])/2 for i in np.arange(0,nx)]

    return np.array(cond)

def tau_last(nx):
    """Create the boundary value tau line(s)"""

    cond = []
    cond.append([0 for i in np.arange(0,nx-1)] +  [tau_c(nx)])

    return np.array(cond)

def stencil(nx, bc):
    """Create a Galerkin stencil matrix"""

    if bc[0] == -10:
        mat = stencil_value(nx, 1)
    elif bc[0] == -11:
        mat = stencil_value(nx, -1)
    elif bc[0] == -12:
        mat = stencil_value(nx, 1)
    elif bc[0] == -13:
        mat = stencil_value(nx, -1)
    elif bc[0] == -20:
        mat = stencil_value(nx, 0)
    elif bc[0] == -21:
        mat = stencil_diff(nx, 0)
    elif bc[0] == -40:
        mat = stencil_value_diff(nx, 0)
    elif bc[0] == -41:
        mat = stencil_value_diff2(nx, 0)

    return mat

def apply_galerkin(mat, bc):
    """Apply a Galerkin stencil on the matrix"""

    nx = mat.shape[0]
    return mat*stencil(nx, bc)

def restrict_eye(nx, t, q):
    """Create the non-square identity to restrict matrix"""

    if t == 'rt':
        offsets = [q]
        diags = [[1]*(nx-q)]
        nrows = nx - q
        ncols = nx
    elif t == 'rb':
        offsets = [0]
        diags = [[1]*(nx-q)]
        nrows = nx - q
        ncols = nx
    elif t == 'cl':
        offsets = [-q]
        diags = [[1]*(nx-q)]
        nrows = nx
        ncols = nx - q
    elif t == 'cr':
        offsets = [0]
        diags = [[1]*(nx-q)]
        nrows = nx
        ncols = nx - q

    return spsp.diags(diags, offsets, (nrows, ncols))

def stencil_value(nx, pos):
    """Create stencil matrix for a zero boundary value"""

    ns = np.arange(0,nx,1)
    if pos == 0:
        offsets = [-2, 0]
        sgn = -1.0
    else:
        offsets = [-1, 0]
        sgn = -pos 

    # Generate subdiagonal
    def d_1(n):
        return galerkin_c(n+offsets[0])*sgn

    # Generate diagonal
    def d0(n):
        return 1.0

    ds = [d_1, d0]
    diags = utils.build_diagonals(ns, -1, ds, offsets, None, False)
    diags[-1] = diags[-1][0:nx+offsets[0]]

    return spsp.diags(diags, offsets, (nx,nx+offsets[0]))

def stencil_diff(nx, pos):
    """Create stencil matrix for a zero 1st derivative"""

    ns = np.arange(0,nx,1)
    if pos == 0:
        offsets = [-2, 0]
        sgn = -1.0
    else:
        offsets = [-1, 0]
        sgn = -pos 

    # Generate subdiagonal
    def d_1(n):
        return sgn*(n+offsets[0])**2/n**2

    # Generate diagonal
    def d0(n):
        return 1.0

    ds = [d_1, d0]
    diags = utils.build_diagonals(ns, -1, ds, offsets, None, False)
    diags[-1] = diags[-1][0:nx+offsets[0]]

    return spsp.diags(diags, offsets, (nx,nx+offsets[0]))

def stencil_diff2(nx, pos):
    """Create stencil matrix for a zero 2nd derivative"""

    ns = np.arange(0,nx,1)
    if pos == 0:
        offsets = [-2, 0]

        # Generate subdiagonal
        def d_1(n):
            return -(n - 3.0)*(n - 2.0)**2/(n**2*(n + 1.0))

    else:
        offsets = [-1, 0]

        # Generate subdiagonal
        def d_1(n):
            return -pos*(n - 2.0)*(n - 1.0)/(n*(n + 1.0))

    # Generate diagonal
    def d0(n):
        return 1.0

    ds = [d_1, d0]
    diags = utils.build_diagonals(ns, -1, ds, offsets, None, False)
    diags[-1] = diags[-1][0:nx+offsets[0]]

    return spsp.diags(diags, offsets, (nx,nx+offsets[0]))

def stencil_value_diff(nx, pos):
    """Create stencil matrix for a zero boundary value and a zero 1st derivative"""

    ns = np.arange(0,nx,1)
    if pos == 0:
        offsets = [-4, -2, 0]

        # Generate 2nd subdiagonal
        def d_2(n):
            return (n - 3.0)/(n - 1.0)

        # Generate 1st subdiagonal
        def d_1(n):
            return -2.0*n/(n + 1.0)

    else:
        offsets = [-2, -1, 0]

        # Generate 2nd subdiagonal
        def d_2(n):
            return (2.0*n - 3.0)/(2.0*n - 1.0)

        # Generate 1st subdiagonal
        def d_1(n):
            return -pos*4.0*n/(2.0*n + 1.0)

    # Generate diagonal
    def d0(n):
        return 1.0

    ds = [d_2, d_1, d0]
    diags = utils.build_diagonals(ns, -1, ds, offsets, None, False)
    diags[-1] = diags[-1][0:nx+offsets[0]]

    return spsp.diags(diags, offsets, (nx,nx+offsets[0]))

def stencil_value_diff2(nx, pos):
    """Create stencil matrix for a zero boundary value and a zero 2nd derivative"""

    ns = np.arange(0,nx,1)
    if pos == 0:
        offsets = [-4, -2, 0]

        # Generate 2nd subdiagonal
        def d_2(n):
            return (n - 3.0)*(2.0*n**2 - 12.0*n + 19.0)/((n - 1.0)*(2*n**2 - 4.0*n + 3.0))

        # Generate 1st subdiagonal
        def d_1(n):
            return -2.0*n*(2.0*n**2 + 7.0)/((n + 1.0)*(2.0*n**2 + 4.0*n + 3.0))

    else:
        offsets = [-2, -1, 0]

        # Generate 2nd subdiagonal
        def d_2(n):
            return (n - 3.0)*(2.0*n - 3.0)/(n*(2.0*n - 1.0))

        # Generate 1st subdiagonal
        def d_1(n):
            return -pos*2.0*(2*.0*n**2 + 1.0)/((n + 1.0)*(2.0*n + 1.0))

    # Generate diagonal
    def d0(n):
        return 1.0

    ds = [d_2, d_1, d0]
    diags = utils.build_diagonals(ns, -1, ds, offsets, None, False)
    diags[-1] = diags[-1][0:nx+offsets[0]]

    return spsp.diags(diags, offsets, (nx,nx+offsets[0]))

def tau_c(n):
    """Compute the chebyshev normalisation c factor for tau boundary"""

    if n > 0:
        return 2
    else:
        return 1

def galerkin_c(n):
    """Compute the chebyshev normalisation c factor for galerkin boundary"""

    if n > 0:
        return 1
    else:
        return 0.5<|MERGE_RESOLUTION|>--- conflicted
+++ resolved
@@ -95,14 +95,10 @@
     elif bc[0] == 40:
         cond = tau_value_diff(mat.shape[1], 0, bc.get('c',None))
     elif bc[0] == 41:
-<<<<<<< HEAD
-        cond = tau_value_diff2(mat.shape[0], 0, bc.get('c',None))
+        cond = tau_value_diff2(mat.shape[1], 0, bc.get('c',None))
     # Last mode is zero
     elif bc[0] == 99:
-        cond = tau_last(mat.shape[0])
-=======
-        cond = tau_value_diff2(mat.shape[1], 0, bc.get('c',None))
->>>>>>> 16b0b999
+        cond = tau_last(mat.shape[1])
 
     if cond.dtype == 'complex_':
         bc_mat = mat.astype('complex_').tolil()
