"""Module provides the functions to generate the Boussinesq F-Plane 3DQG model"""

from __future__ import division
from __future__ import unicode_literals

import numpy as np
import scipy.sparse as spsp

import geomhdiscc.base.utils as utils
import geomhdiscc.geometry.cartesian.cartesian_1d as geo
import geomhdiscc.base.base_model as base_model
from geomhdiscc.geometry.cartesian.cartesian_boundary_1d import no_bc


class BoussinesqFPlane3DQG(base_model.BaseModel):
    """Class to setup the Boussinesq F-Plane 3DQG model"""

    def periodicity(self):
        """Get the domain periodicity"""

        return [False, True, True]

    def nondimensional_parameters(self):
        """Get the list of nondimensional parameters"""

        return ["prandtl", "magnetic_prandtl", "rayleigh", "scale1d"]

    def config_fields(self):
        """Get the list of fields that need a configuration entry"""

        return ["streamfunction", "velocityz", "temperature"]

    def stability_fields(self):
        """Get the list of fields needed for linear stability calculations"""

        fields =  [("streamfunction",""), ("velocityz",""), ("temperature","")]

        return fields

    def implicit_fields(self, field_row):
        """Get the list of coupled fields in solve"""

        if field_row in [("streamfunction",""), ("velocityz",""), ("temperature","")]:
            fields =  [("streamfunction",""), ("velocityz",""), ("temperature","")]

        else:
            fields = [field_row]

        return fields

    def explicit_fields(self, timing, field_row):
        """Get the list of fields with explicit linear dependence"""

        # Explicit linear terms
        if timing == self.EXPLICIT_LINEAR:
            if field_row in [("fbx",""), ("fby",""), ("fbz","")]:
                fields = [field_row]
            else:
                fields = []

        # Explicit nonlinear terms
        elif timing == self.EXPLICIT_NONLINEAR:
            if field_row in [("temperature",""), ("streamfunction",""), ("velocityz",""), ("dz_meantemperature","")]:
                fields = [field_row]
            else:
                fields = []

        # Explicit update terms for next step
        elif timing == self.EXPLICIT_NEXTSTEP:
            if field_row == ("vorticityz",""):
                fields = [("streamfunction","")]
            else:
                fields = []

        return fields

    def block_size(self, res, field_row):
        """Create block size information"""

        tau_n = res[0]
        if self.use_galerkin:
            if field_row == ("velocityz",""):
                shift_z = 2
            elif field_row == ("temperature",""):
                shift_z = 2
            else:
                shift_z = 0

            gal_n = res[0] - shift_z 

        else:
            gal_n = tau_n
            shift_z = 0

        block_info = (tau_n, gal_n, (shift_z,0,0), 1)
        return block_info

    def equation_info(self, res, field_row):
        """Provide description of the system of equation"""

        # Matrix operator is real
        is_complex = True

        # Index mode: SLOWEST_SINGLE_RHS, SLOWEST_MULTI_RHS, MODE, SINGLE
        index_mode = self.MODE

        return self.compile_equation_info(res, field_row, is_complex, index_mode)

    def convert_bc(self, eq_params, eigs, bcs, field_row, field_col):
        """Convert simulation input boundary conditions to ID"""

        # Solver: no tau boundary conditions
        if bcs["bcType"] == self.SOLVER_NO_TAU and not self.use_galerkin:
            bc = no_bc()

        # Solver: tau and Galerkin
        elif bcs["bcType"] == self.SOLVER_HAS_BC or bcs["bcType"] == self.SOLVER_NO_TAU:
            kx = eigs[0]
            ky = eigs[1]

            bc = no_bc()
            bcId = bcs.get(field_col[0], -1)
            if bcId == 0:
                if self.use_galerkin:
                    if field_col == ("temperature",""):
                        bc = {0:-20, 'rt':0}
                    elif field_col == ("velocityz",""):
                        bc = {0:-20, 'rt':0}

                else:
                    if bcs["bcType"] == self.SOLVER_HAS_BC:
                        if field_row == ("velocityz","") and field_col == field_row:
                            bc = {0:11}
                        elif field_row == ("streamfunction","") and field_col == ("velocityz",""):
                            bc = {0:10}
                        elif field_row == ("temperature","") and field_col == field_row:
                            bc = {0:991}
                    else:
                        bc = no_bc()

            elif bcId == 1:
                if self.use_galerkin:
                    if field_col == ("temperature",""):
                        bc = {0:-20, 'rt':0}

                else:
                    if bcs["bcType"] == self.SOLVER_HAS_BC:
                        if field_row == ("temperature","") and field_col == field_row:
                            bc = {0:20}
            
            # Set LHS galerkin restriction
            if self.use_galerkin:
                if field_row == ("velocityz","") or field_row == ("streamfunction",""):
                    bc['rt'] = 1
                elif field_row == ("temperature",""):
                    bc['rt'] = 2

        # Stencil:
        elif bcs["bcType"] == self.STENCIL:
            if self.use_galerkin:
                if field_col == ("temperature",""):
                    bc = {0:-20, 'rt':0}
                elif field_col == ("velocityz",""):
                    bc = {0:-20, 'rt':0}
        
        # Field values to RHS:
        elif bcs["bcType"] == self.FIELD_TO_RHS:
            bc = no_bc()
            if self.use_galerkin:
                if field_row == ("velocityz",""):
                    bc['rt'] = 2
                elif field_row == ("temperature",""):
                    bc['rt'] = 2

        else:
            bc = no_bc()

        return bc

    def explicit_block(self, res, eq_params, eigs, bcs, field_row, field_col, restriction = None):
<<<<<<< HEAD
        """Create matrix block for explicit nonlinear term"""
=======
        """Create matrix block for explicit linear term"""
>>>>>>> 07257254

        kx = eigs[0]
        ky = eigs[1]

        mat = None
        bc = self.convert_bc(eq_params,eigs,bcs,field_row,field_col)
<<<<<<< HEAD
        
        if field_row == ("fbx","") and field_col == field_row:
            if eigs[0] == 0 and eigs[1] == 0:
                mat = geo.zblk(res[0], bc)
=======

        if field_row == ("fbx","") and field_col == field_row:
            if eigs[0] == 0 and eigs[1] == 0:
                mat = geo.zblk(res[0],bc)
>>>>>>> 07257254
            else:
                mat = geo.qid(res[0], 0, bc, -1/(kx**2 + ky**2))

        elif field_row == ("fby","") and field_col == field_row:
            if eigs[0] == 0 and eigs[1] == 0:
<<<<<<< HEAD
                mat = geo.zblk(res[0], bc)
=======
                mat = geo.zblk(res[0],bc)
>>>>>>> 07257254
            else:
                mat = geo.qid(res[0], 0, bc, -1/(kx**2 + ky**2))

        elif field_row == ("fbz","") and field_col == field_row:
            if eigs[0] == 0 and eigs[1] == 0:
<<<<<<< HEAD
                mat = geo.zblk(res[0], bc)
=======
                mat = geo.zblk(res[0],bc)
>>>>>>> 07257254
            else:
                mat = geo.qid(res[0], 0, bc, -1/(kx**2 + ky**2))

        if mat is None:
            raise RuntimeError("Equations are not setup properly!")

        return mat

    def nonlinear_block(self, res, eq_params, eigs, bcs, field_row, field_col, restriction = None):
        """Create matrix block for explicit nonlinear term"""

        mat = None
        bc = self.convert_bc(eq_params,eigs,bcs,field_row,field_col)
        if field_row == ("temperature","") and field_col == field_row:
            if bcs["temperature"] == 1 and not self.use_galerkin:
                mat = geo.sid(res[0], 2, bc)
            else:
                mat = geo.sid(res[0], 1, bc)

        elif field_row == ("streamfunction","") and field_col == field_row:
            mat = geo.i1(res[0], bc)

        elif field_row == ("velocityz","") and field_col == field_row:
            mat = geo.i1(res[0], bc)

        elif field_row == ("dz_meantemperature","") and field_col == field_row:
            if eigs[0] == 0 and eigs[1] == 0:
                mat = (geo.qid(res[0],0, bc) - spsp.eye(res[0], 1)*geo.avg(res[0]))
            else:
                mat = geo.zblk(res[0], bc)

        if mat is None:
            raise RuntimeError("Equations are not setup properly!")

        return mat

    def nextstep_block(self, res, eq_params, eigs, bcs, field_row, field_col, restriction = None):
        """Create matrix block for explicit nextstep update"""

        zscale = eq_params['scale1d']
        kx = eigs[0]
        ky = eigs[1]

        mat = None
        bc = self.convert_bc(eq_params,eigs,bcs,field_row,field_col)
        if field_row == ("vorticityz","") and field_col == ("streamfunction",""):
            mat = geo.qid(res[0],0, bc, -(kx**2 + ky**2))

        if mat is None:
            raise RuntimeError("Equations are not setup properly!")

        return mat

    def implicit_block(self, res, eq_params, eigs, bcs, field_row, field_col, restriction = None):
        """Create matrix block linear operator"""

        Pr = eq_params['prandtl']
        Ra = eq_params['rayleigh']
        zscale = eq_params['scale1d']
        kx = eigs[0]
        ky = eigs[1]

        mat = None
        bc = self.convert_bc(eq_params,eigs,bcs,field_row,field_col)
        if field_row == ("streamfunction",""):
            if field_col == ("streamfunction",""):
                mat = geo.i1(res[0], bc, (kx**2 + ky**2)**2)

            elif field_col == ("velocityz",""):
                mat = geo.i1d1(res[0], bc, 1.0, cscale = zscale)

            elif field_col == ("temperature",""):
                mat = geo.zblk(res[0], bc)

        elif field_row == ("velocityz",""):
            if field_col == ("streamfunction",""):
                mat = geo.i1d1(res[0], bc, -1.0, cscale = zscale)

            elif field_col == ("velocityz",""):
                mat = geo.i1(res[0], bc, -(kx**2 + ky**2))

            elif field_col == ("temperature",""):
                if kx == 0 and ky == 0:
                    mat = geo.zblk(res[0], bc)
                else:
                    mat = geo.i1(res[0], bc, (Ra/Pr))*utils.qid_from_idx(utils.qidx(res[0], res[0]-1), res[0])

        elif field_row == ("temperature",""):
            if field_col == ("streamfunction",""):
                mat = geo.zblk(res[0], bc)

            elif field_col == ("velocityz",""):
                if self.linearize:
                    if bcs["temperature"] == 1 and not self.use_galerkin:
                        mat = geo.sid(res[0],2, bc)
                    else:
                        mat = geo.sid(res[0],1, bc)
                else:
                    mat = geo.zblk(res[0], bc)

            elif field_col == ("temperature",""):
                if bcs["temperature"] == 1 and not self.use_galerkin:
                    mat = geo.sid(res[0],2, bc, -(1.0/Pr)*(kx**2 + ky**2))
                else:
                    mat = geo.sid(res[0],1, bc, -(1.0/Pr)*(kx**2 + ky**2))

        if mat is None:
            raise RuntimeError("Equations are not setup properly!")

        return mat

    def time_block(self, res, eq_params, eigs, bcs, field_row, restriction = None):
        """Create matrix block of time operator"""

        kx = eigs[0]
        ky = eigs[1]

        mat = None
        bc = self.convert_bc(eq_params,eigs,bcs,field_row,field_row)
        if field_row == ("streamfunction",""):
            mat = geo.i1(res[0], bc, -(kx**2 + ky**2))

        elif field_row == ("velocityz",""):
            mat = geo.i1(res[0], bc)

        elif field_row == ("temperature",""):
            if bcs["temperature"] == 1 and not self.use_galerkin:
                mat = geo.sid(res[0],2, bc)
            else:
                mat = geo.sid(res[0],1, bc)

        if mat is None:
            raise RuntimeError("Equations are not setup properly!")

        return mat<|MERGE_RESOLUTION|>--- conflicted
+++ resolved
@@ -178,48 +178,29 @@
         return bc
 
     def explicit_block(self, res, eq_params, eigs, bcs, field_row, field_col, restriction = None):
-<<<<<<< HEAD
-        """Create matrix block for explicit nonlinear term"""
-=======
         """Create matrix block for explicit linear term"""
->>>>>>> 07257254
 
         kx = eigs[0]
         ky = eigs[1]
 
         mat = None
         bc = self.convert_bc(eq_params,eigs,bcs,field_row,field_col)
-<<<<<<< HEAD
-        
-        if field_row == ("fbx","") and field_col == field_row:
-            if eigs[0] == 0 and eigs[1] == 0:
-                mat = geo.zblk(res[0], bc)
-=======
 
         if field_row == ("fbx","") and field_col == field_row:
             if eigs[0] == 0 and eigs[1] == 0:
                 mat = geo.zblk(res[0],bc)
->>>>>>> 07257254
             else:
                 mat = geo.qid(res[0], 0, bc, -1/(kx**2 + ky**2))
 
         elif field_row == ("fby","") and field_col == field_row:
             if eigs[0] == 0 and eigs[1] == 0:
-<<<<<<< HEAD
-                mat = geo.zblk(res[0], bc)
-=======
                 mat = geo.zblk(res[0],bc)
->>>>>>> 07257254
             else:
                 mat = geo.qid(res[0], 0, bc, -1/(kx**2 + ky**2))
 
         elif field_row == ("fbz","") and field_col == field_row:
             if eigs[0] == 0 and eigs[1] == 0:
-<<<<<<< HEAD
-                mat = geo.zblk(res[0], bc)
-=======
                 mat = geo.zblk(res[0],bc)
->>>>>>> 07257254
             else:
                 mat = geo.qid(res[0], 0, bc, -1/(kx**2 + ky**2))
 
