import numpy as np
from matplotlib import pyplot as pp
import sys
import os
import pandas as pd
from sklearn.gaussian_process import GaussianProcessRegressor
from sklearn.gaussian_process.kernels  import RBF, WhiteKernel
#from statsmodels.api.nonparametric import lowess
from sklearn.kernel_ridge import KernelRidge
from quicc.geometry.spherical import shell_radius
from pandas.tools.plotting import autocorrelation_plot
from matplotlib.ticker import OldScalarFormatter

if __name__=="__main__":

    # open files
    try:
        argv = sys.argv
        #print argv
        filename = argv[1]
    except RuntimeError as e:
        print(e)
        print('Supposed usage: python represent_torque.py filename')
        sys.exit()

    try:

        folder_name = os.path.relpath("..","../..")
        data = pd.read_csv(filename, sep='\t', skiprows=3, names=['time', 'value'])

    except IOError as e:
        folder_name = os.path.relpath(".","..")
        data = []
        for folder in os.listdir('.'):
            if (os.path.isdir(folder)):
                #print(folder)
                try:
                    datatemp = pd.read_csv(folder + '/' + filename, sep='\t', skiprows=3, names=['time', 'value'])
                    data.append(datatemp)
                except IOError as e:
                    #print e
                    pass


        data = pd.concat(data, ignore_index=True)
        data.reindex()
        #print(data.head())
        data.sort_values(['time'],inplace=True)
        pass
    data['time']-= min(data['time'])
    data = data[abs(data['value'])<1.0]

    # post-processing on the value, to be removed once the value calculations are correct
    ri = 0.35/(1.-0.35)
    T = np.sqrt(4*np.pi/3)*ri
<<<<<<< HEAD
    data['value']=(data['value']+ri*T*8*np.pi/3.*1e-4)*ri
=======
    data['value']=(data['value']+ri*T*8*np.pi/3.*1e-5)*ri
>>>>>>> 7f42f39d


    #e# ax = data.plot(x='time', y='value', title=folder_name)
    ax = data.plot(x='time', y = 'value', alpha = 0.25)

    """
    # train a Gaussian Process Regressor (expensive)
    data = data.values
    kernel = 1.0 * RBF(length_scale=1.0, length_scale_bounds=(1e-2, 1e3)) + WhiteKernel(noise_level=1e-5, noise_level_bounds=(1e-10, 1e+1))
    gp = GaussianProcessRegressor()
    gp.fit(data[:,[0]],data[:,1])
    y_predict , y_std = gp.predict(data[:,[0]],return_std = True)

    ax.plot(data[:,0],y_predict)
    ax.fill_between(data[:,0], y_predict - y_std, y_predict + y_std,alpha=.25)
    """
    """
    # train a Kernel Ridge regression
    data = data
    kr = KernelRidge()
    kr.fit(data[:,[0]],data[:,1])
    y_predict , y_std = kr.predict(data[:,[0]],return_std = True)

    ax.plot(data[:,0],y_predict)
    ax.fill_between(data[:,0], y_predict - y_std, y_predict + y_std,alpha=.25)
    """
    # set parameters for plotting

    #pp.rcParams['font.size'] = 14

    alpha = 0.05
    data.set_index('time', inplace = True)
    # forward
    ewm = data['value'].ewm(alpha=alpha, adjust=True)
    m = ewm.agg(['mean','std'])
    # backward
    ewm_bwd= data['value'][::-1].ewm(alpha = alpha,adjust =True)
    m_bwd = ewm_bwd.agg(['mean','std'])
    print(m[::-1].head())
    m = (m+m_bwd)/2.
    ax = m['mean'].plot(legend = 'mean')
    ax.fill_between(m.index, m['mean'] - m['std'], m['mean'] + m['std'], alpha=.1, label='std')



    ax.yaxis.set_major_formatter(OldScalarFormatter())
    pp.rcParams['font.family'] = 'ubuntu'
    ax.set_ylabel('G')
    #ax.set_title(folder_name)
    ax.set_xlabel('t')



    try:
        fout = argv[2]
        pp.savefig(fout)
    except IndexError as e:
        pp.show()<|MERGE_RESOLUTION|>--- conflicted
+++ resolved
@@ -53,11 +53,7 @@
     # post-processing on the value, to be removed once the value calculations are correct
     ri = 0.35/(1.-0.35)
     T = np.sqrt(4*np.pi/3)*ri
-<<<<<<< HEAD
-    data['value']=(data['value']+ri*T*8*np.pi/3.*1e-4)*ri
-=======
     data['value']=(data['value']+ri*T*8*np.pi/3.*1e-5)*ri
->>>>>>> 7f42f39d
 
 
     #e# ax = data.plot(x='time', y='value', title=folder_name)
